// license:BSD-3-Clause
// copyright-holders:Aaron Giles
/***************************************************************************

    voodoo.c

    3dfx Voodoo Graphics SST-1/2 emulator.

****************************************************************************

    Specs:

    Voodoo 1 (SST1):
        2,4MB frame buffer RAM
        1,2,4MB texture RAM
        50MHz clock frequency
        clears @ 2 pixels/clock (RGB and depth simultaneously)
        renders @ 1 pixel/clock
        64 entry PCI FIFO
        memory FIFO up to 65536 entries

    --------------------------

    still to be implemented:
        * trilinear textures

    things to verify:
        * floating Z buffer


iterated RGBA = 12.12 [24 bits]
iterated Z    = 20.12 [32 bits]
iterated W    = 18.32 [48 bits]

>mamepm blitz
Stall PCI for HWM: 1
PCI FIFO Empty Entries LWM: D
LFB -> FIFO: 1
Texture -> FIFO: 1
Memory FIFO: 1
Memory FIFO HWM: 2000
Memory FIFO Write Burst HWM: 36
Memory FIFO LWM for PCI: 5
Memory FIFO row start: 120
Memory FIFO row rollover: 3FF
Video dither subtract: 0
DRAM banking: 1
Triple buffer: 0
Video buffer offset: 60
DRAM banking: 1

>mamepm wg3dh
Stall PCI for HWM: 1
PCI FIFO Empty Entries LWM: D
LFB -> FIFO: 1
Texture -> FIFO: 1
Memory FIFO: 1
Memory FIFO HWM: 2000
Memory FIFO Write Burst HWM: 36
Memory FIFO LWM for PCI: 5
Memory FIFO row start: C0
Memory FIFO row rollover: 3FF
Video dither subtract: 0
DRAM banking: 1
Triple buffer: 0
Video buffer offset: 40
DRAM banking: 1


As a point of reference, the 3D engine uses the following algorithm to calculate the linear memory address as a
function of the video buffer offset (fbiInit2 bits(19:11)), the number of 32x32 tiles in the X dimension (fbiInit1
bits(7:4) and bit(24)), X, and Y:

    tilesInX[4:0] = {fbiInit1[24], fbiInit1[7:4], fbiInit6[30]}
    rowBase = fbiInit2[19:11]
    rowStart = ((Y>>5) * tilesInX) >> 1

    if (!(tilesInX & 1))
    {
        rowOffset = (X>>6);
        row[9:0] = rowStart + rowOffset (for color buffer 0)
        row[9:0] = rowBase + rowStart + rowOffset (for color buffer 1)
        row[9:0] = (rowBase<<1) + rowStart + rowOffset (for depth/alpha buffer when double color buffering[fbiInit5[10:9]=0])
        row[9:0] = (rowBase<<1) + rowStart + rowOffset (for color buffer 2 when triple color buffering[fbiInit5[10:9]=1 or 2])
        row[9:0] = (rowBase<<1) + rowBase + rowStart + rowOffset (for depth/alpha buffer when triple color buffering[fbiInit5[10:9]=2])
        column[8:0] = ((Y % 32) <<4) + ((X % 32)>>1)
        ramSelect[1] = ((X&0x20) ? 1 : 0) (for color buffers)
        ramSelect[1] = ((X&0x20) ? 0 : 1) (for depth/alpha buffers)
    }
    else
    {
        rowOffset = (!(Y&0x20)) ? (X>>6) : ((X>31) ? (((X-32)>>6)+1) : 0)
        row[9:0] = rowStart + rowOffset (for color buffer 0)
        row[9:0] = rowBase + rowStart + rowOffset (for color buffer 1)
        row[9:0] = (rowBase<<1) + rowStart + rowOffset (for depth/alpha buffer when double color buffering[fbiInit5[10:9]=0])
        row[9:0] = (rowBase<<1) + rowStart + rowOffset (for color buffer 2 when triple color buffering[fbiInit5[10:9]=1 or 2])
        row[9:0] = (rowBase<<1) + rowBase + rowStart + rowOffset (for depth/alpha buffer when triple color buffering[fbiInit5[10:9]=2])
        column[8:0] = ((Y % 32) <<4) + ((X % 32)>>1)
        ramSelect[1] = (((X&0x20)^(Y&0x20)) ? 1 : 0) (for color buffers)
        ramSelect[1] = (((X&0x20)^(Y&0x20)) ? 0 : 1) (for depth/alpha buffers)
    }
    ramSelect[0] = X % 2
    pixelMemoryAddress[21:0] = (row[9:0]<<12) + (column[8:0]<<3) + (ramSelect[1:0]<<1)
    bankSelect = pixelMemoryAddress[21]

**************************************************************************/

/*

TODO:
 - look at speed on Konami games (nbapbp, racingj, etc)
 - look at timing issues on IT games
 - bad textures in some Voodoo 3 games (mocapb for example)
 - update callers to use maps

*/

#include "emu.h"
#include "voodoo.h"

using namespace voodoo;


//**************************************************************************
//  GLOBAL HELPERS
//**************************************************************************

//-------------------------------------------------
//  float_to_int32 - convert a floating-point
//  value in raw IEEE format into an integer with
//  the given number of fractional bits
//-------------------------------------------------

inline s32 float_to_int32(u32 data, int fixedbits)
{
	// compute the effective exponent
	int exponent = ((data >> 23) & 0xff) - 127 - 23 + fixedbits;

	// extract the mantissa and return the implied leading 1 bit
	s32 result = (data & 0x7fffff) | 0x800000;

	// shift by the exponent, handling minimum/maximum
	if (exponent < 0)
	{
		if (exponent > -32)
			result >>= -exponent;
		else
			result = 0;
	}
	else
	{
		if (exponent < 32)
			result <<= exponent;
		else
			result = 0x7fffffff;
	}

	// negate based on the sign
	return (data & 0x80000000) ? -result : result;
}


//-------------------------------------------------
//  float_to_int64 - convert a floating-point
//  value in raw IEEE format into an integer with
//  the given number of fractional bits
//-------------------------------------------------

inline s64 float_to_int64(u32 data, int fixedbits)
{
	// compute the effective exponent
	int exponent = ((data >> 23) & 0xff) - 127 - 23 + fixedbits;

	// extract the mantissa and return the implied leading 1 bit
	s64 result = (data & 0x7fffff) | 0x800000;

	// shift by the exponent, handling minimum/maximum
	if (exponent < 0)
	{
		if (exponent > -64)
			result >>= -exponent;
		else
			result = 0;
	}
	else
	{
		if (exponent < 64)
			result <<= exponent;
		else
			result = 0x7fffffffffffffffull;
	}

	// negate based on the sign
	return (data & 0x80000000) ? -result : result;
}


//**************************************************************************
//  VOODOO REGISTERS
//**************************************************************************

//-------------------------------------------------
//  register_save - save live state
//-------------------------------------------------

void voodoo_regs::register_save(save_proxy &save)
{
	save.save_item(NAME(m_regs));
	save.save_item(NAME(m_starts));
	save.save_item(NAME(m_startt));
	save.save_item(NAME(m_startw));
	save.save_item(NAME(m_dsdx));
	save.save_item(NAME(m_dtdx));
	save.save_item(NAME(m_dwdx));
	save.save_item(NAME(m_dsdy));
	save.save_item(NAME(m_dtdy));
	save.save_item(NAME(m_dwdy));
}


//-------------------------------------------------
//  s_alias_map - remap of first 64 registers
//-------------------------------------------------

u8 const voodoo_regs::s_alias_map[0x40] =
{
	voodoo_regs::reg_vdstatus,   0x004/4,                     voodoo_regs::reg_vertexAx,   voodoo_regs::reg_vertexAy,
	voodoo_regs::reg_vertexBx,   voodoo_regs::reg_vertexBy,   voodoo_regs::reg_vertexCx,   voodoo_regs::reg_vertexCy,
	voodoo_regs::reg_startR,     voodoo_regs::reg_dRdX,       voodoo_regs::reg_dRdY,       voodoo_regs::reg_startG,
	voodoo_regs::reg_dGdX,       voodoo_regs::reg_dGdY,       voodoo_regs::reg_startB,     voodoo_regs::reg_dBdX,
	voodoo_regs::reg_dBdY,       voodoo_regs::reg_startZ,     voodoo_regs::reg_dZdX,       voodoo_regs::reg_dZdY,
	voodoo_regs::reg_startA,     voodoo_regs::reg_dAdX,       voodoo_regs::reg_dAdY,       voodoo_regs::reg_startS,
	voodoo_regs::reg_dSdX,       voodoo_regs::reg_dSdY,       voodoo_regs::reg_startT,     voodoo_regs::reg_dTdX,
	voodoo_regs::reg_dTdY,       voodoo_regs::reg_startW,     voodoo_regs::reg_dWdX,       voodoo_regs::reg_dWdY,

	voodoo_regs::reg_triangleCMD,0x084/4,                     voodoo_regs::reg_fvertexAx,  voodoo_regs::reg_fvertexAy,
	voodoo_regs::reg_fvertexBx,  voodoo_regs::reg_fvertexBy,  voodoo_regs::reg_fvertexCx,  voodoo_regs::reg_fvertexCy,
	voodoo_regs::reg_fstartR,    voodoo_regs::reg_fdRdX,      voodoo_regs::reg_fdRdY,      voodoo_regs::reg_fstartG,
	voodoo_regs::reg_fdGdX,      voodoo_regs::reg_fdGdY,      voodoo_regs::reg_fstartB,    voodoo_regs::reg_fdBdX,
	voodoo_regs::reg_fdBdY,      voodoo_regs::reg_fstartZ,    voodoo_regs::reg_fdZdX,      voodoo_regs::reg_fdZdY,
	voodoo_regs::reg_fstartA,    voodoo_regs::reg_fdAdX,      voodoo_regs::reg_fdAdY,      voodoo_regs::reg_fstartS,
	voodoo_regs::reg_fdSdX,      voodoo_regs::reg_fdSdY,      voodoo_regs::reg_fstartT,    voodoo_regs::reg_fdTdX,
	voodoo_regs::reg_fdTdY,      voodoo_regs::reg_fstartW,    voodoo_regs::reg_fdWdX,      voodoo_regs::reg_fdWdY
};


//**************************************************************************
//  SHARED TABLES
//**************************************************************************

//-------------------------------------------------
//  shared_tables - constructor
//-------------------------------------------------

shared_tables::shared_tables()
{
	// configure the array of texel formats
	texel[0] = rgb332;
	texel[1] = nullptr;
	texel[2] = alpha8;
	texel[3] = int8;
	texel[4] = ai44;
	texel[5] = nullptr;
	texel[6] = nullptr;
	texel[7] = nullptr;
	texel[8] = rgb332;
	texel[9] = nullptr;
	texel[10] = rgb565;
	texel[11] = argb1555;
	texel[12] = argb4444;
	texel[13] = int8;
	texel[14] = nullptr;
	texel[15] = nullptr;

	// build static 8-bit texel tables
	for (int val = 0; val < 256; val++)
	{
		// 8-bit RGB (3-3-2)
		rgb332[val] = rgbexpand<3,3,2>(val, 5, 2, 0).set_a(0xff);

		// 8-bit alpha
		alpha8[val] = rgb_t(val, val, val, val);

		// 8-bit intensity
		int8[val] = rgb_t(0xff, val, val, val);

		// 8-bit alpha, intensity
		ai44[val] = argbexpand<4,4,4,4>(val, 4, 0, 0, 0);
	}

	// build static 16-bit texel tables
	for (int val = 0; val < 65536; val++)
	{
		// table 10 = 16-bit RGB (5-6-5)
		rgb565[val] = rgbexpand<5,6,5>(val, 11, 5, 0).set_a(0xff);

		// table 11 = 16 ARGB (1-5-5-5)
		argb1555[val] = argbexpand<1,5,5,5>(val, 15, 10, 5, 0);

		// table 12 = 16-bit ARGB (4-4-4-4)
		argb4444[val] = argbexpand<4,4,4,4>(val, 12, 8, 4, 0);
	}
}


//**************************************************************************
//  TMU STATE
//**************************************************************************

//-------------------------------------------------
//  tmu_state - constructor
//-------------------------------------------------

tmu_state::tmu_state() :
	m_index(0),
	m_ram(nullptr),
	m_mask(0),
	m_basemask(0xfffff),
	m_baseshift(3),
	m_regdirty(true),
	m_texel_lookup(nullptr)
{
}


//-------------------------------------------------
//  init - configure local state
//-------------------------------------------------

void tmu_state::init(int index, shared_tables const &share, u8 *ram, u32 size)
{
	// configure texture RAM
	m_index = index;
	m_ram = ram;
	m_mask = size - 1;
	m_regdirty = true;
	m_palette_dirty[0] = m_palette_dirty[1] = m_palette_dirty[2] = m_palette_dirty[3] = true;
	m_texel_lookup = &share.texel[0];
}


//-------------------------------------------------
//  register_save - register for save states
//-------------------------------------------------

void tmu_state::register_save(save_proxy &save)
{
	// register state
	save.save_class(NAME(m_reg));
	save.save_item(NAME(m_palette));
}


//-------------------------------------------------
//  post_load - mark everything dirty following a
//  state load
//-------------------------------------------------

void tmu_state::post_load()
{
	m_regdirty = true;
	m_palette_dirty[0] = m_palette_dirty[1] = m_palette_dirty[2] = m_palette_dirty[3] = true;
}


//-------------------------------------------------
//  ncc_w - handle a write to the NCC/palette
//  registers
//-------------------------------------------------

void tmu_state::ncc_w(offs_t regnum, u32 data)
{
	u32 regindex = regnum - voodoo_regs::reg_nccTable;

	// I/Q entries in NCC 0 reference the palette if the high bit is set
	if (BIT(data, 31) && regindex >= 4 && regindex < 12)
	{
		// extract the palette index
		int const index = (BIT(data, 24, 7) << 1) | BIT(regindex, 0);

		// compute RGB and ARGB values
		rgb_t rgb = 0xff000000 | data;
		rgb_t argb = argbexpand<6,6,6,6>(data, 18, 12, 6, 0);

		// set and mark dirty
		if (m_palette[0][index] != rgb)
		{
			m_palette[0][index] = rgb;
			m_palette_dirty[0] = true;
		}
		if (m_palette[1][index] != argb)
		{
			m_palette[1][index] = argb;
			m_palette_dirty[1] = true;
		}
		return;
	}

	// if no delta, don't mark dirty
	if (m_reg.read(regnum) == data)
		return;

	// write the updated data and mark dirty
	m_reg.write(regnum, data);
	m_palette_dirty[2 + regindex / 12] = true;
}


//-------------------------------------------------
//  prepare_texture - handle updating the texture
//  state if the texture configuration is dirty
//-------------------------------------------------

inline rasterizer_texture &tmu_state::prepare_texture(voodoo_renderer &renderer)
{
	// if the texture parameters are dirty, update them
	if (m_regdirty)
	{
		// determine the lookup
		auto const texmode = m_reg.texture_mode();
		u32 const texformat = texmode.format();
		rgb_t const *lookup = m_texel_lookup[texformat];

		// if null lookup, then we need something dynamic
		if (lookup == nullptr)
		{
			// could be either straight palette or NCC table
			int palindex;
			if ((texformat & 7) == 1)
			{
				// NCC case: palindex = 2 or 3 based on table select
				palindex = 2 + texmode.ncc_table_select();
				if (m_palette_dirty[palindex])
				{
					u32 const *regs = m_reg.subset(voodoo_regs::reg_nccTable + 12 * (palindex & 1));
					renderer.alloc_palette(m_index * 4 + palindex).compute_ncc(regs);
				}
			}
			else
			{
				// palette case: palindex = 0 or 1 based on RGB vs RGBA
				palindex = (texformat == 6) ? 1 : 0;
				if (m_palette_dirty[palindex])
					renderer.alloc_palette(m_index * 4 + palindex).copy(&m_palette[palindex & 1][0]);
			}

			// clear the dirty flag and fetch the texels
			m_palette_dirty[palindex] = false;
			lookup = renderer.last_palette(m_index * 4 + palindex).texels();
		}

		// recompute the rasterization parameters
		renderer.alloc_texture(m_index).recompute(m_reg, m_ram, m_mask, lookup, m_basemask, m_baseshift);
		m_regdirty = false;
	}
	return renderer.last_texture(m_index);
}



//**************************************************************************
//  MEMORY FIFO
//**************************************************************************

//-------------------------------------------------
//  memory_fifo - constructor
//-------------------------------------------------

memory_fifo::memory_fifo() :
	m_base(nullptr),
	m_size(0),
	m_in(0),
	m_out(0)
{
}


//-------------------------------------------------
//  configure - set the base/size and reset
//-------------------------------------------------

void memory_fifo::configure(u32 *base, u32 size)
{
	m_base = base;
	m_size = size;
	reset();
}


//-------------------------------------------------
//  register_save - register for save states
//-------------------------------------------------

void memory_fifo::register_save(save_proxy &save)
{
	save.save_item(NAME(m_size));
	save.save_item(NAME(m_in));
	save.save_item(NAME(m_out));
}


//-------------------------------------------------
//  add - append an item to the fifo
//-------------------------------------------------

inline void memory_fifo::add(u32 data)
{
	// compute the value of 'in' after we add this item
	s32 next_in = m_in + 1;
	if (next_in >= m_size)
		next_in = 0;

	// as long as it's not equal to the output pointer, we can do it
	if (next_in != m_out)
	{
		m_base[m_in] = data;
		m_in = next_in;
	}
}


//-------------------------------------------------
//  remove - remove the next item from the fifo
//-------------------------------------------------

<<<<<<< HEAD
	/* allocate a VBLANK timer */
	f->vsync_stop_timer = timer_alloc(*this, FUNC(voodoo_device::vblank_off_callback));
	f->vsync_start_timer = timer_alloc(*this, FUNC(voodoo_device::vblank_on_callback));
	f->vblank = false;
=======
inline u32 memory_fifo::remove()
{
	// return invalid data if empty
	if (m_out == m_in)
		return 0xffffffff;
>>>>>>> 1f192de4

	// determine next output
	s32 next_out = m_out + 1;
	if (next_out >= m_size)
		next_out = 0;

	// fetch current and advance
	u32 data = m_base[m_out];
	m_out = next_out;
	return data;
}


//**************************************************************************
//  DEBUG STATS
//**************************************************************************

//-------------------------------------------------
//  debug_stats - constructor
//-------------------------------------------------

debug_stats::debug_stats() :
	m_lastkey(false),
	m_display(false)
{
	reset();
}


//-------------------------------------------------
//  add_emulation_stats - add in statistics from
//  the emulation stats
//-------------------------------------------------

void debug_stats::add_emulation_stats(thread_stats_block const &block)
{
	m_pixels_in += block.pixels_in;
	m_pixels_out += block.pixels_out;
	m_chroma_fail += block.chroma_fail;
	m_zfunc_fail += block.zfunc_fail;
	m_afunc_fail += block.afunc_fail;
	m_clipped += block.clip_fail;
	m_stippled += block.stipple_count;
}


//-------------------------------------------------
//  reset - reset per-swap statistics
//-------------------------------------------------

void debug_stats::reset()
{
	m_swaps = 0;
	m_stalls = 0;
	m_triangles = 0;
	m_pixels_in = 0;
	m_pixels_out = 0;
	m_chroma_fail = 0;
	m_zfunc_fail = 0;
	m_afunc_fail = 0;
	m_clipped = 0;
	m_stippled = 0;
	m_reg_writes = 0;
	m_reg_reads = 0;
	m_lfb_writes = 0;
	m_lfb_reads = 0;
	m_tex_writes = 0;
	std::fill_n(&m_texture_mode[0], std::size(m_texture_mode), 0);
}


//-------------------------------------------------
//  update_string - compute the string to display
//  all the statistics
//-------------------------------------------------

void debug_stats::update_string(rectangle const &visarea, u32 swap_history)
{
	// create a string of texture modes used
	char texmodes[17] = { 0 };
	char *texptr = &texmodes[0];
	for (int mode = 0; mode < 16; mode++)
		if (m_texture_mode[mode])
			*texptr++ = "0123456789ABCDEF"[mode];
	*texptr = 0;

	// build the string
	m_string = string_format("Swap:%6d\n"
							 "Hist:%08X\n"
							 "Stal:%6d\n"
							 "Rend:%6d%%\n"
							 "Poly:%6d\n"
							 "PxIn:%6d\n"
							 "POut:%6d\n"
							 "Clip:%6d\n"
							 "Stip:%6d\n"
							 "Chro:%6d\n"
							 "ZFun:%6d\n"
							 "AFun:%6d\n"
							 "RegW:%6d\n"
							 "RegR:%6d\n"
							 "LFBW:%6d\n"
							 "LFBR:%6d\n"
							 "TexW:%6d\n"
							 "TexM:%s",
							 m_swaps, swap_history, m_stalls, m_pixels_out * 100 / (visarea.width() * visarea.height()),
							 m_triangles, m_pixels_in, m_pixels_out, m_clipped, m_stippled,
							 m_chroma_fail, m_zfunc_fail, m_afunc_fail,
							 m_reg_writes, m_reg_reads, m_lfb_writes, m_lfb_reads, m_tex_writes, texmodes);
}


//-------------------------------------------------
//  update_display_state - based on the current key
//  state, update and return whether stats should
//  be shown
//-------------------------------------------------

bool debug_stats::update_display_state(bool key_pressed)
{
	if (key_pressed && key_pressed != m_lastkey)
		m_display = !m_display;
	m_lastkey = key_pressed;
	return m_display;
}


//**************************************************************************
//  GENERIC VOODOO DEVICE
//**************************************************************************

//-------------------------------------------------
//  generic_voodoo_device - constructor
//-------------------------------------------------

generic_voodoo_device::generic_voodoo_device(const machine_config &mconfig, device_type type, const char *tag, device_t *owner, u32 clock, voodoo_model model) :
	device_t(mconfig, type, tag, owner, clock),
	device_video_interface(mconfig, *this),
	m_model(model),
	m_fbmem_in_mb(0),
	m_tmumem0_in_mb(0),
	m_tmumem1_in_mb(0),
	m_status_cycles(0),
	m_cpu(*this, finder_base::DUMMY_TAG),
	m_vblank_cb(*this),
	m_stall_cb(*this),
	m_pciint_cb(*this)
{
}


//-------------------------------------------------
//  device_start - device startup
//-------------------------------------------------

void generic_voodoo_device::device_start()
{
	// resolve callbacks
	m_vblank_cb.resolve();
	m_stall_cb.resolve();
	m_pciint_cb.resolve();
}


//**************************************************************************
//  VOODOO 1 DEVICE
//**************************************************************************

//-------------------------------------------------
//  voodoo_1_device - constructor
//-------------------------------------------------

DEFINE_DEVICE_TYPE(VOODOO_1, voodoo_1_device, "voodoo_1", "3dfx Voodoo Graphics")

voodoo_1_device::voodoo_1_device(const machine_config &mconfig, device_type type, const char *tag, device_t *owner, u32 clock, voodoo_model model) :
	generic_voodoo_device(mconfig, type, tag, owner, clock, model),
	m_chipmask(1),
	m_init_enable(0),
	m_stall_state(NOT_STALLED),
	m_stall_trigger(0),
	m_operation_end(attotime::zero),
	m_flush_flag(false),
	m_fbram(nullptr),
	m_fbmask(0),
	m_rgboffs{ u32(~0), u32(~0), u32(~0) },
	m_auxoffs(~0),
	m_frontbuf(0),
	m_backbuf(1),
	m_video_changed(true),
	m_lfb_stride(0),
	m_width(512),
	m_height(384),
	m_xoffs(0),
	m_yoffs(0),
	m_vsyncstart(0),
	m_vsyncstop(0),
	m_swaps_pending(0),
	m_vblank(0),
	m_vblank_count(0),
	m_vblank_swap_pending(0),
	m_vblank_swap(0),
	m_vblank_dont_swap(0),
	m_vsync_start_timer(nullptr),
	m_vsync_stop_timer(nullptr),
	m_stall_resume_timer(nullptr),
	m_last_status_pc(0),
	m_last_status_value(0),
	m_clut_dirty(true),
	m_clut(33),
	m_pen(65536)
{
	for (int index = 0; index < std::size(m_regtable); index++)
		m_regtable[index].unpack(s_register_table[index], *this);
}


//-------------------------------------------------
//  ~voodoo_1_device - destructor
//-------------------------------------------------

voodoo_1_device::~voodoo_1_device()
{
}


//-------------------------------------------------
//  core_map - device map for core memory access
//-------------------------------------------------

void voodoo_1_device::core_map(address_map &map)
{
	// Voodoo-1 memory map:
	//
	//   00ab----`--ccccrr`rrrrrr-- Register access
	//                                a = alternate register map if fbi_init3().tri_register_remap()
	//                                b = byte swizzle data if fbi_init0().swizzle_reg_writes()
	//                                c = chip mask select
	//                                r = register index ($00-$FF)
	//   01-yyyyy`yyyyyxxx`xxxxxxx- Linear frame buffer access (16-bit)
	//   01yyyyyy`yyyyxxxx`xxxxxx-- Linear frame buffer access (32-bit)
	//   1-ccllll`tttttttt`sssssss- Texture memory access, where:
	//                                c = chip mask select
	//                                l = LOD
	//                                t = Y index
	//                                s = X index
	//
	map(0x000000, 0x3fffff).rw(FUNC(voodoo_1_device::map_register_r), FUNC(voodoo_1_device::map_register_w));
	map(0x400000, 0x7fffff).rw(FUNC(voodoo_1_device::map_lfb_r), FUNC(voodoo_1_device::map_lfb_w));
	map(0x800000, 0xffffff).w(FUNC(voodoo_1_device::map_texture_w));
}


//-------------------------------------------------
//  read - generic read handler until everyone is
//  using the memory map
//-------------------------------------------------

u32 voodoo_1_device::read(offs_t offset, u32 mem_mask)
{
	switch (offset >> (22-2))
	{
		case 0x000000 >> 22:
			return map_register_r(offset);

		case 0x400000 >> 22:
			return map_lfb_r(offset - 0x400000/4);

		default:
			return 0xffffffff;
	}
}


//-------------------------------------------------
//  write - generic write handler until everyone is
//  using the memory map
//-------------------------------------------------

void voodoo_1_device::write(offs_t offset, u32 data, u32 mem_mask)
{
	switch (offset >> (22-2))
	{
		case 0x000000 >> 22:
			map_register_w(offset, data, mem_mask);
			break;

		case 0x400000 >> 22:
			map_lfb_w(offset - 0x400000/4, data, mem_mask);
			break;

		case 0x800000 >> 22:
		case 0xc00000 >> 22:
			map_texture_w(offset - 0x800000/4, data, mem_mask);
			break;
	}
}


<<<<<<< HEAD
void voodoo_device::adjust_vblank_timer()
{
	attotime vblank_period = m_screen->time_until_pos(fbi.vsyncstart);
	if (LOG_VBLANK_SWAP) logerror("adjust_vblank_timer: period: %s\n", vblank_period.as_string(18));
	/* if zero, adjust to next frame, otherwise we may get stuck in an infinite loop */
	if (vblank_period == attotime::zero)
		vblank_period = m_screen->frame_period();
	fbi.vsync_start_timer->adjust(vblank_period);
=======
//-------------------------------------------------
//  set_init_enable - set the externally-controlled
//  init_en register
//-------------------------------------------------

void voodoo_1_device::set_init_enable(u32 newval)
{
	m_init_enable = reg_init_en(newval);
	if (LOG_REGISTERS)
		logerror("VOODOO.REG:initEnable write = %08X\n", newval);
>>>>>>> 1f192de4
}


//-------------------------------------------------
//  update - update the screen bitmap
//-------------------------------------------------

int voodoo_1_device::update(bitmap_rgb32 &bitmap, const rectangle &cliprect)
{
	// if we are blank, just fill with black
	if (m_reg.fbi_init1().software_blank())
	{
		bitmap.fill(0, cliprect);
		int changed = m_video_changed;
		m_video_changed = false;
		return changed;
	}

	// if the CLUT is dirty, recompute the pens array
	if (m_clut_dirty)
	{
		rgb_t const *clutbase = &m_clut[0];

		// kludge: some of the Midway games write 0 to the last entry when they obviously mean FF
		if ((m_clut[32] & 0xffffff) == 0 && (m_clut[31] & 0xffffff) != 0)
			m_clut[32] = 0x20ffffff;

		// compute the R/B pens first
		u8 rtable[32], gtable[64], btable[32];
		for (u32 rawcolor = 0; rawcolor < 32; rawcolor++)
		{
			// treat rawcolor as a 5-bit value, scale up to 8 bits, and linear interpolate for red/blue
			u32 color = pal5bit(rawcolor);
			rtable[rawcolor] = (clutbase[color >> 3].r() * (8 - (color & 7)) + clutbase[(color >> 3) + 1].r() * (color & 7)) >> 3;
			btable[rawcolor] = (clutbase[color >> 3].b() * (8 - (color & 7)) + clutbase[(color >> 3) + 1].b() * (color & 7)) >> 3;
		}

		// then the G pens
		for (u32 rawcolor = 0; rawcolor < 64; rawcolor++)
		{
			// treat rawcolor as a 6-bit value, scale up to 8 bits, and linear interpolate
			u32 color = pal6bit(rawcolor);
			gtable[rawcolor] = (clutbase[color >> 3].g() * (8 - (color & 7)) + clutbase[(color >> 3) + 1].g() * (color & 7)) >> 3;
		}

		// now assemble the values into their final form
		for (u32 pen = 0; pen < 65536; pen++)
			m_pen[pen] = rgb_t(rtable[BIT(pen, 11, 5)], gtable[BIT(pen, 5, 6)], btable[BIT(pen, 0, 5)]);

		// no longer dirty
		m_clut_dirty = false;
		m_video_changed = true;
	}
	return update_common(bitmap, cliprect, &m_pen[0]);
}


<<<<<<< HEAD
TIMER_CALLBACK_MEMBER( voodoo_device::vblank_on_callback )
=======
//-------------------------------------------------
//  device_start - device startup
//-------------------------------------------------

void voodoo_1_device::device_start()
>>>>>>> 1f192de4
{
	// resolve configuration-related items
	generic_voodoo_device::device_start();

	// validate configuration
	if (m_fbmem_in_mb == 0)
		fatalerror("%s: Invalid Voodoo memory configuration", tag());
	if (!BIT(m_chipmask, 1) && m_tmumem0_in_mb == 0)
		fatalerror("%s: Invalid Voodoo memory configuration", tag());

	// create shared tables
	m_shared = std::make_unique<shared_tables>();
	voodoo::dither_helper::init_static();

	// determine our index within the system, then set our trigger
	u32 index = 0;
	for (device_t &scan : device_enumerator(machine().root_device()))
		if (scan.type() == this->type())
		{
			if (&scan == this)
				break;
			index++;
		}
	m_stall_trigger = 51324 + index;

	// allocate timers for VBLANK
	m_vsync_stop_timer = machine().scheduler().timer_alloc(timer_expired_delegate(FUNC(voodoo_1_device::vblank_stop), this), this);
	m_vsync_start_timer = machine().scheduler().timer_alloc(timer_expired_delegate(FUNC(voodoo_1_device::vblank_start),this), this);

	// add TMUs to the chipmask if memory is specified (later chips leave
	// the tmumem values at 0 and set the chipmask directly to indicate
	// that RAM is shared)
	if (m_tmumem0_in_mb != 0)
	{
		m_chipmask |= 2;
		if (m_tmumem1_in_mb != 0)
			m_chipmask |= 4;
	}

	// allocate memory
	u32 total_allocation = m_fbmem_in_mb + m_tmumem0_in_mb + m_tmumem1_in_mb;
	m_memory = std::make_unique<u8[]>(total_allocation * 1024 * 1024 + 4096);

	// configure frame buffer memory, aligning the base to a 4k boundary
	m_fbram = (u8 *)(((uintptr_t(m_memory.get()) + 4095) >> 12) << 12);
	m_fbmask = m_fbmem_in_mb * 1024 * 1024 - 1;

	// configure texture memory
	u8 *tmumem[2] = { nullptr, nullptr };
	u8 tmusize[2] = { m_tmumem0_in_mb, m_tmumem1_in_mb };
	if (tmusize[0] != 0)
	{
		// separate framebuffer and texture RAM (Voodoo 1/2)
		tmumem[0] = m_fbram + m_fbmem_in_mb * 1024 * 1024;
		tmumem[1] = tmumem[0] + tmusize[0] * 1024 * 1024;
	}
	else
	{
		// shared framebuffer and texture RAM (Voodoo Banshee/3)
		tmumem[0] = tmumem[1] = m_fbram;
		tmusize[0] = tmusize[1] = m_fbmem_in_mb;
	}

	// initialize the frame buffer
	m_rgboffs[0] = m_rgboffs[1] = m_rgboffs[2] = 0;
	m_auxoffs = ~0;

	m_frontbuf = 0;
	m_backbuf = 1;
	m_swaps_pending = 0;
	m_video_changed = true;

	m_lfb_stride = 10;

	m_width = 512;
	m_height = 384;
	m_xoffs = 0;
	m_yoffs = 0;
	m_vsyncstart = 0;
	m_vsyncstop = 0;

	m_vblank = 0;
	m_vblank_count = 0;
	m_vblank_swap_pending = 0;
	m_vblank_swap = 0;
	m_vblank_dont_swap = 0;

	m_lfb_stats.reset();

	// initialize the memory FIFO
	m_fbmem_fifo.configure(nullptr, 0);

	// initialize the CLUT
	for (int pen = 0; pen < 32; pen++)
		m_clut[pen] = rgb_t(pen, pal5bit(pen), pal5bit(pen), pal5bit(pen));
	m_clut[32] = rgb_t(32,0xff,0xff,0xff);
	m_clut_dirty = true;

	// initialize the TMUs
	u16 tmu_config = 0x11;
	m_tmu[0].init(0, *m_shared.get(), tmumem[0], tmusize[0] * 1024 * 1024);
	if (BIT(m_chipmask, 2))
	{
		m_tmu[1].init(1, *m_shared.get(), tmumem[1], tmusize[1] * 1024 * 1024);
		tmu_config |= 0xc0;
	}

	// create the renderer
	m_renderer = std::make_unique<voodoo_renderer>(machine(), tmu_config, m_shared->rgb565, m_reg, &m_tmu[0].regs(), BIT(m_chipmask, 2) ? &m_tmu[1].regs() : nullptr);

	// set up the PCI FIFO
	m_pci_fifo.configure(m_pci_fifo_mem, 64*2);
	m_stall_state = NOT_STALLED;
	m_stall_resume_timer = machine().scheduler().timer_alloc(timer_expired_delegate(FUNC(voodoo_1_device::stall_resume_callback), this));

	// initialize registers
	m_init_enable = 0;
	m_reg.write(voodoo_regs::reg_fbiInit0, (1 << 4) | (0x10 << 6));
	m_reg.write(voodoo_regs::reg_fbiInit1, (1 << 1) | (1 << 8) | (1 << 12) | (2 << 20));
	m_reg.write(voodoo_regs::reg_fbiInit2, (1 << 6) | (0x100 << 23));
	m_reg.write(voodoo_regs::reg_fbiInit3, (2 << 13) | (0xf << 17));
	m_reg.write(voodoo_regs::reg_fbiInit4, (1 << 0));

	// do a soft reset to reset everything else
	soft_reset();

	// register for save states
	save_proxy save(*this);
	register_save(save, total_allocation);
}


//-------------------------------------------------
//  device_stop - device-specific stop
//-------------------------------------------------

void voodoo_1_device::device_stop()
{
	m_renderer->wait("device_stop");
}


//-------------------------------------------------
//  device_reset - device-specific reset
//-------------------------------------------------

void voodoo_1_device::device_reset()
{
	soft_reset();
}


//-------------------------------------------------
//  device_post_load - update after loading save
//  state
//-------------------------------------------------

void voodoo_1_device::device_post_load()
{
	// dirty everything so it gets recomputed
	m_clut_dirty = true;
	for (tmu_state &tm : m_tmu)
		tm.post_load();

	// recompute FBI memory FIFO to get the base pointer set
	if (m_fbmem_fifo.configured())
		recompute_fbmem_fifo();
}


//-------------------------------------------------
//  soft_reset - handle reset when initiated by
//  a register write
//-------------------------------------------------

void voodoo_1_device::soft_reset()
{
	reset_counters();
	m_reg.write(voodoo_regs::reg_fbiTrianglesOut, 0);
	m_pci_fifo.reset();
	m_fbmem_fifo.reset();
}


//-------------------------------------------------
//  register_save - register items for save states
//-------------------------------------------------

ALLOW_SAVE_TYPE(reg_init_en);
ALLOW_SAVE_TYPE(voodoo_regs::register_data);
ALLOW_SAVE_TYPE(voodoo_1_device::stall_state);

void voodoo_1_device::register_save(save_proxy &save, u32 total_allocation)
{
	// PCI state/FIFOs
	save.save_item(NAME(m_init_enable));
	save.save_item(NAME(m_stall_state));
	save.save_item(NAME(m_operation_end));
	save.save_class(NAME(m_pci_fifo));
	save.save_class(NAME(m_fbmem_fifo));

	// allocated memory
	save.save_pointer(NAME(m_fbram), 1024 * 1024 * total_allocation);
	save.save_class(NAME(*m_renderer.get()));

	// video buffer configuration
	save.save_item(NAME(m_rgboffs));
	save.save_item(NAME(m_auxoffs));
	save.save_item(NAME(m_frontbuf));
	save.save_item(NAME(m_backbuf));

	// linear frame buffer access configuration
	save.save_item(NAME(m_lfb_stride));

	// video configuration
	save.save_item(NAME(m_width));
	save.save_item(NAME(m_height));
	save.save_item(NAME(m_xoffs));
	save.save_item(NAME(m_yoffs));
	save.save_item(NAME(m_vsyncstart));
	save.save_item(NAME(m_vsyncstop));

	// VBLANK/swapping state
	save.save_item(NAME(m_swaps_pending));
	save.save_item(NAME(m_vblank));
	save.save_item(NAME(m_vblank_count));
	save.save_item(NAME(m_vblank_swap_pending));
	save.save_item(NAME(m_vblank_swap));
	save.save_item(NAME(m_vblank_dont_swap));

	// register state
	save.save_class(NAME(m_reg));
	save.save_class(NAME(m_tmu[0]));
	save.save_class(NAME(m_tmu[1]));
	save.save_item(NAME(m_dac_reg));
	save.save_item(NAME(m_dac_read_result));

	// memory for PCI FIFO
	save.save_item(NAME(m_pci_fifo_mem));

	// pens and CLUT
	save.save_item(NAME(m_clut));
}


//-------------------------------------------------
//  draw_buffer_indirect - given a 2-bit index,
//  return the front/back buffer for drawing
//-------------------------------------------------

u16 *voodoo_1_device::draw_buffer_indirect(int index)
{
	switch (index)
	{
		case 0: m_video_changed = true; return front_buffer();
		case 1: return back_buffer();
		default: return nullptr;
	}
}


//-------------------------------------------------
//  lfb_buffer_indirect - given a 2-bit index,
//  return the front/back/depth buffer for LFB
//  access
//-------------------------------------------------

u16 *voodoo_1_device::lfb_buffer_indirect(int index)
{
	switch (index)
	{
		case 0: m_video_changed = true; return front_buffer();
		case 1: return back_buffer();
		case 2: return aux_buffer();
		default: return nullptr;
	}
}


//-------------------------------------------------
//  prepare_for_read - handle housekeeping before
//  processing a direct PCI read
//-------------------------------------------------

void voodoo_1_device::prepare_for_read()
{
	// if we have something pending, flush the FIFOs up to the current time
	if (operation_pending())
		flush_fifos(machine().time());
}


//-------------------------------------------------
//  prepare_for_write - handle housekeeping before
//  processing a direct PCI write
//-------------------------------------------------

bool voodoo_1_device::prepare_for_write()
{
	// should not be getting accesses while stalled (but we do)
	if (m_stall_state != NOT_STALLED)
		logerror("voodoo_1_device::write while stalled!\n");

	// if we have something pending, flush the FIFOs up to the current time
	bool pending = operation_pending();
	if (pending)
	{
		flush_fifos(machine().time());
		pending = operation_pending();
	}
	return pending;
}


//-------------------------------------------------
//  recompute_fbmem_fifo - recompute and configure
//  the framebuffer RAM-based FIFO based on the
//  fbiInit registers
//-------------------------------------------------

void voodoo_1_device::recompute_fbmem_fifo()
{
	// compute the memory FIFO location and size
	u32 fifo_last_page = m_reg.fbi_init4().memory_fifo_stop_row();
	if (fifo_last_page > m_fbmask / 0x1000)
		fifo_last_page = m_fbmask / 0x1000;

	// is it valid and enabled?
	u32 const fifo_start_page = m_reg.fbi_init4().memory_fifo_start_row();
	if (fifo_start_page <= fifo_last_page && m_reg.fbi_init0().enable_memory_fifo())
	{
		u32 size = std::min<u32>((fifo_last_page + 1 - fifo_start_page) * 0x1000 / 4, 65536*2);
		m_fbmem_fifo.configure((u32 *)(m_fbram + fifo_start_page * 0x1000), size);
	}

	// if not, disable the FIFO
	else
		m_fbmem_fifo.configure(nullptr, 0);
}


//-------------------------------------------------
//  add_to_fifo - add a write to the PCI FIFO,
//  spilling to the memory FIFO as configured
//-------------------------------------------------

void voodoo_1_device::add_to_fifo(u32 offset, u32 data, u32 mem_mask)
{
	// add flags to the offset based on the mem_mask
	if (!ACCESSING_BITS_16_31)
		offset |= memory_fifo::NO_16_31;
	if (!ACCESSING_BITS_0_15)
		offset |= memory_fifo::NO_0_15;

	// if there's room in the PCI FIFO, add there
	if (LOG_FIFO_VERBOSE)
		logerror("VOODOO.%d.FIFO:adding to PCI FIFO @ %08X=%08X\n", this, offset, data);
	assert(!m_pci_fifo.full());

	// add as offset/data pair
	m_pci_fifo.add(offset);
	m_pci_fifo.add(data);

	// handle flushing to the memory FIFO
	if (m_reg.fbi_init0().enable_memory_fifo() && m_pci_fifo.space() <= 2 * m_reg.fbi_init4().memory_fifo_lwm())
	{
		u8 valid[4];

		// determine which types of data can go to the memory FIFO
		valid[0] = true;
		valid[1] = m_reg.fbi_init0().lfb_to_memory_fifo();
		valid[2] = valid[3] = m_reg.fbi_init0().texmem_to_memory_fifo();

		// flush everything we can
		if (LOG_FIFO_VERBOSE) logerror("VOODOO.FIFO:moving PCI FIFO to memory FIFO\n");
		while (!m_pci_fifo.empty() && valid[(m_pci_fifo.peek() >> 22) & 3])
		{
			m_fbmem_fifo.add(m_pci_fifo.remove());
			m_fbmem_fifo.add(m_pci_fifo.remove());
		}

		// if we're above the HWM as a result, stall
		if (m_reg.fbi_init0().stall_pcie_for_hwm() && m_fbmem_fifo.items() >= 2 * 32 * m_reg.fbi_init0().memory_fifo_hwm())
		{
			if (LOG_FIFO) logerror("VOODOO.FIFO:hit memory FIFO HWM -- stalling\n");
			stall_cpu(STALLED_UNTIL_FIFO_LWM);
		}
	}

	// if we're at the LWM for the PCI FIFO, stall
	if (m_reg.fbi_init0().stall_pcie_for_hwm() && m_pci_fifo.space() <= 2 * m_reg.fbi_init0().pci_fifo_lwm())
	{
		if (LOG_FIFO) logerror("VOODOO.FIFO:hit PCI FIFO free LWM -- stalling\n");
		stall_cpu(STALLED_UNTIL_FIFO_LWM);
	}
}


//-------------------------------------------------
//  flush_fifos - flush data out of FIFOs up to
//  the current time
//-------------------------------------------------

void voodoo_1_device::flush_fifos(attotime current_time)
{
	// check for recursive calls
	if (m_flush_flag)
		return;
	m_flush_flag = true;

	// should only be called if something is pending
	assert(operation_pending());

	if (LOG_FIFO_VERBOSE)
		logerror("VOODOO.FIFO:flush_fifos start -- pending=%s cur=%s\n", m_operation_end.as_string(18), current_time.as_string(18));

	// loop while we still have cycles to burn
	while (m_operation_end <= current_time)
	{
		// execute from the FIFOs until we get something that's non-zero
		u32 cycles = execute_fifos();

		// if nothing remains, we're done; clear the flags
		if (cycles == 0)
		{
			clear_pending_operation();
			if (LOG_FIFO_VERBOSE)
				logerror("VOODOO.FIFO:flush_fifos end -- FIFOs empty\n");
			m_flush_flag = false;
			return;
		}

		// account for those cycles
		m_operation_end += clocks_to_attotime(cycles);

		if (LOG_FIFO_VERBOSE)
			logerror("VOODOO.FIFO:update -- pending=%s cur=%s\n", m_operation_end.as_string(18), current_time.as_string(18));
	}

	if (LOG_FIFO_VERBOSE)
		logerror("VOODOO.FIFO:flush_fifos end -- pending command complete at %s\n", m_operation_end.as_string(18));

	m_flush_flag = false;
}


//-------------------------------------------------
//  execute_fifos - execute commands from the FIFOs
//  until a non-zero cycle count operation is run
//-------------------------------------------------

u32 voodoo_1_device::execute_fifos()
{
	// loop until FIFOs are empty or until we get a non-zero cycle count
	while (1)
	{
		// prioritize framebuffer FIFO over PCI FIFO
		voodoo::memory_fifo &memfifo = !m_fbmem_fifo.empty() ? m_fbmem_fifo : m_pci_fifo;

		// if empty, return 0
		if (memfifo.empty())
			return 0;

		// extract address and data
		u32 offset = memfifo.remove();
		u32 data = memfifo.remove();

		// target the appropriate location
		switch (offset & memory_fifo::TYPE_MASK)
		{
			case memory_fifo::TYPE_REGISTER:
			{
				// just use the chipmask raw since it was adjusted prior to being added to the FIFO
				u32 regnum = BIT(offset, 0, 8);
				u32 chipmask = BIT(offset, 8, 4);

				// if we got a non-zero number of cycles back, return
				u32 cycles = m_regtable[regnum].write(*this, chipmask, regnum, data);
				if (cycles > 0)
					return cycles;
				break;
			}

			case memory_fifo::TYPE_TEXTURE:
				internal_texture_w(offset & ~memory_fifo::FLAGS_MASK, data);
				break;

			case memory_fifo::TYPE_LFB:
			{
				u32 mem_mask = 0xffffffff;
				if (offset & memory_fifo::NO_16_31)
					mem_mask &= 0x0000ffff;
				if (offset & memory_fifo::NO_0_15)
					mem_mask &= 0xffff0000;
				internal_lfb_w(offset & ~memory_fifo::FLAGS_MASK, data, mem_mask);
				break;
			}
		}
	}
}


//-------------------------------------------------
//  map_register_r - handle a mapped read from
//  regular register space
//-------------------------------------------------

u32 voodoo_1_device::map_register_r(offs_t offset)
{
	prepare_for_read();

	// extract chipmask and register
	u32 chipmask = chipmask_from_offset(offset);
	u32 regnum = BIT(offset, 0, 8);
	return m_regtable[regnum].read(*this, chipmask, regnum);
}


//-------------------------------------------------
//  map_lfb_r - handle a mapped read from LFB space
//-------------------------------------------------

u32 voodoo_1_device::map_lfb_r(offs_t offset)
{
	prepare_for_read();
	return internal_lfb_r(offset);
}


//-------------------------------------------------
//  map_register_w - handle a mapped write to
//  regular register space
//-------------------------------------------------

void voodoo_1_device::map_register_w(offs_t offset, u32 data, u32 mem_mask)
{
	bool pending = prepare_for_write();

	// extract chipmask and register
	u32 chipmask = chipmask_from_offset(offset);
	u32 regnum = BIT(offset, 0, 8);

	// handle register swizzling -- manual says bit 21; voodoo2 manual says bit 20
	// guessing it does not overlap with the alternate register mapping bit
	if (BIT(offset, 20-2) && m_reg.fbi_init0().swizzle_reg_writes())
		data = swapendian_int32(data);

	// handle aliasing
	if (BIT(offset, 21-2) && m_reg.fbi_init3().tri_register_remap())
		regnum = voodoo_regs::alias(regnum);

	// look up the register
	auto const &regentry = m_regtable[regnum];

	// if this is non-FIFO command, execute immediately
	if (!regentry.is_fifo())
		return void(regentry.write(*this, chipmask, regnum, data));

	// track swap buffer commands seen
	if (regnum == voodoo_regs::reg_swapbufferCMD)
		m_swaps_pending++;

	// if we're busy add to the FIFO
	if (pending && m_init_enable.enable_pci_fifo())
		return add_to_fifo(memory_fifo::TYPE_REGISTER | (chipmask << 8) | regnum, data, mem_mask);

	// if we get a non-zero number of cycles back, mark things pending
	u32 cycles = regentry.write(*this, chipmask, regnum, data);
	if (cycles > 0)
	{
		m_operation_end = machine().time() + clocks_to_attotime(cycles);
		if (LOG_FIFO_VERBOSE)
			logerror("VOODOO.FIFO:direct write start at %s end at %s\n", machine().time().as_string(18), m_operation_end.as_string(18));
	}
}


//-------------------------------------------------
//  map_lfb_w - handle a mapped write to LFB space
//-------------------------------------------------

void voodoo_1_device::map_lfb_w(offs_t offset, u32 data, u32 mem_mask)
{
	// if we're busy add to the FIFO, else just execute immediately
	if (prepare_for_write() && m_init_enable.enable_pci_fifo())
		add_to_fifo(memory_fifo::TYPE_LFB | offset, data, mem_mask);
	else
		internal_lfb_w(offset, data, mem_mask);
}


//-------------------------------------------------
//  map_texture_w - handle a mapped write to
//  texture space
//-------------------------------------------------

void voodoo_1_device::map_texture_w(offs_t offset, u32 data, u32 mem_mask)
{
	// if we're busy add to the FIFO, else just execute immediately
	if (prepare_for_write() && m_init_enable.enable_pci_fifo())
		add_to_fifo(memory_fifo::TYPE_TEXTURE | offset, data, mem_mask);
	else
		internal_texture_w(offset, data);
}


//-------------------------------------------------
//  internal_lfb_r - handle a read from the linear
//  frame buffer
//-------------------------------------------------

u32 voodoo_1_device::internal_lfb_r(offs_t offset)
{
	// statistics
	if (DEBUG_STATS)
		m_stats.m_lfb_reads++;

	// linear frame buffer reads are inherently 16-bit; convert offset to an pixel index
	offset <<= 1;

	// convert offset into X/Y coordinates
	s32 x = offset & ((1 << m_lfb_stride) - 1);
	s32 y = offset >> m_lfb_stride;
	s32 scry = y;

	// effective Y is determined by the Y origin bit
	scry &= 0x3ff;
	auto const lfbmode = m_reg.lfb_mode();
	if (lfbmode.y_origin())
		scry = m_renderer->yorigin() - scry;

	// select the target buffer
	u16 *buffer = lfb_buffer_indirect(lfbmode.read_buffer_select());
	if (buffer == nullptr)
		return 0xffffffff;

	// advance pointers to the proper row
	buffer += scry * m_renderer->rowpixels() + x;
	if (buffer + 1 >= ram_end())
	{
		logerror("internal_lfb_r: Buffer offset out of bounds x=%i y=%i offset=%08X bufoffs=%08X\n", x, y, offset, u32(buffer - lfb_buffer_indirect(lfbmode.read_buffer_select())));
		return 0xffffffff;
	}

	// wait for any outstanding work to finish before reading
	m_renderer->wait("internal_lfb_r");

	// read and assemble two pixels
	u32 data = buffer[0] | (buffer[1] << 16);

	// word swapping
	if (lfbmode.word_swap_reads())
		data = (data << 16) | (data >> 16);

	// byte swizzling
	if (lfbmode.byte_swizzle_reads())
		data = swapendian_int32(data);

	if (LOG_LFB)
		logerror("VOODOO.LFB:read (%d,%d) = %08X\n", x, y, data);
	return data;
}


//-------------------------------------------------
//  internal_lfb_w - handle a write to the linear
//  frame buffer
//-------------------------------------------------

void voodoo_1_device::internal_lfb_w(offs_t offset, u32 data, u32 mem_mask)
{
	// statistics
	if (DEBUG_STATS)
		m_stats.m_lfb_writes++;

	// byte swizzling
	auto const lfbmode = m_reg.lfb_mode();
	if (lfbmode.byte_swizzle_writes())
	{
		data = swapendian_int32(data);
		mem_mask = swapendian_int32(mem_mask);
	}

	// word swapping
	if (lfbmode.word_swap_writes())
	{
		data = (data << 16) | (data >> 16);
		mem_mask = (mem_mask << 16) | (mem_mask >> 16);
	}

	// convert the incoming data
	rgb_t src_color[2];
	u16 src_depth[2];
	u32 mask = expand_lfb_data(lfbmode, data, src_color, src_depth);

	// if there are two pixels, then the offset is *2
	if ((mask & LFB_PIXEL1_MASK) != 0)
		offset <<= 1;

	// compute X,Y
	s32 x = offset & ((1 << m_lfb_stride) - 1);
	s32 y = (offset >> m_lfb_stride) & 0x3ff;

<<<<<<< HEAD
	/* execute if we can */
	if (!vd->pci.op_pending)
	{
		int32_t cycles = vd->cmdfifo_execute_if_ready(*f);
		if (cycles > 0)
		{
			vd->pci.op_pending = true;
			vd->pci.op_end_time = vd->machine().time() + cycles * vd->subseconds_per_cycle;

			if (LOG_FIFO_VERBOSE)
			{
				vd->logerror("VOODOO.FIFO:direct write start at %s end at %s\n",
						vd->machine().time().as_string(18), vd->pci.op_end_time.as_string(18));
			}
		}
	}
}
=======
	// adjust the mask based on which half of the data is written
	if (!ACCESSING_BITS_0_15)
		mask &= ~(LFB_PIXEL0_MASK - LFB_DEPTH_PRESENT_MSW_0);
	if (!ACCESSING_BITS_16_31)
		mask &= ~(LFB_PIXEL1_MASK + LFB_DEPTH_PRESENT_MSW_0);

	// select the target buffers
	u16 *dest = draw_buffer_indirect(lfbmode.write_buffer_select());
	if (dest == nullptr)
		return;
	u16 *depth = aux_buffer();
	u16 *end = ram_end();
>>>>>>> 1f192de4

	// simple case: no pipeline
	auto const fbzmode = m_reg.fbz_mode();
	if (!lfbmode.enable_pixel_pipeline())
	{
		if (LOG_LFB)
			logerror("VOODOO.LFB:write raw mode %X (%d,%d) = %08X & %08X\n", lfbmode.write_format(), x, y, data, mem_mask);

		// determine the screen Y
		s32 scry = y;
		if (lfbmode.y_origin())
			scry = m_renderer->yorigin() - y;

		// advance pointers to the proper row
		dest += scry * m_renderer->rowpixels() + x;
		if (depth != nullptr)
			depth += scry * m_renderer->rowpixels() + x;

		// wait for any outstanding work to finish
		m_renderer->wait("internal_lfb_w(raw)");

		// loop over up to two pixels
		voodoo::dither_helper dither(scry, fbzmode);
		for (int pix = 0; mask != 0; pix++)
		{
			// make sure we care about this pixel
			if ((mask & LFB_PIXEL0_MASK) != 0)
			{
				// write to the RGB buffer
				rgb_t pixel = src_color[pix];
				if ((mask & LFB_RGB_PRESENT_0) != 0 && dest + pix < end)
					dest[pix] = dither.pixel(x, pixel.r(), pixel.g(), pixel.b());

				// make sure we have an aux buffer to write to
				if (depth != nullptr && depth + pix < end)
				{
					if (fbzmode.enable_alpha_planes())
					{
						// write to the alpha buffer
						if ((mask & LFB_ALPHA_PRESENT_0) != 0)
							depth[pix] = pixel.a();
					}
					else
					{
						// write to the depth buffer
						if ((mask & (LFB_DEPTH_PRESENT_0 | LFB_DEPTH_PRESENT_MSW_0)) != 0)
							depth[pix] = src_depth[pix];
					}
				}

				// track pixel writes to the frame buffer regardless of mask
				m_reg.add(voodoo_regs::reg_fbiPixelsOut, 1);
			}

			// advance our pointers
			x++;
			mask >>= 4;
		}
	}

	// tricky case: run the full pixel pipeline on the pixel
	else
	{
		if (LOG_LFB)
			logerror("VOODOO.LFB:write pipelined mode %X (%d,%d) = %08X & %08X\n", lfbmode.write_format(), x, y, data, mem_mask);

		// determine the screen Y
		s32 scry = y;
		if (fbzmode.y_origin())
			scry = m_renderer->yorigin() - y;

		// advance pointers to the proper row
		dest += scry * m_renderer->rowpixels();
		if (depth != nullptr)
			depth += scry * m_renderer->rowpixels();

		// make a dummy poly_extra_data structure with some cached values
		if (m_reg.fbz_mode().enable_stipple() && !m_reg.fbz_mode().stipple_pattern())
			logerror("Warning: rotated stipple pattern used in LFB write\n");

		// loop over up to two pixels
		thread_stats_block &threadstats = m_lfb_stats;
		rgbaint_t iterargb(0);
		for (int pix = 0; mask != 0; pix++)
		{
			// make sure we care about this pixel
			if ((mask & LFB_PIXEL0_MASK) != 0)
				m_renderer->pixel_pipeline(threadstats, dest, depth, x, y, src_color[pix], src_depth[pix]);

			// advance our pointers
			x++;
			mask >>= 4;
		}
	}
}


//-------------------------------------------------
//  expand_lfb_data - expand a 32-bit raw data
//  value into 1 or 2 expanded RGBA and depth
//  values
//-------------------------------------------------

u32 voodoo_1_device::expand_lfb_data(reg_lfb_mode const lfbmode, u32 data, rgb_t src_color[2], u16 src_depth[2])
{
	// extract default depth value from low bits of zaColor
	src_depth[0] = src_depth[1] = m_reg.za_color() & 0xffff;

	// if not otherwise specified, alpha defaults to the upper bits of zaColor
	u32 src_alpha = m_reg.za_color() >> 24;

	// extract color information from the data
	switch (16 * lfbmode.rgba_lanes() + lfbmode.write_format())
	{
		case 16*0 + 0:      // ARGB, format 0: 16-bit RGB 5-6-5
		case 16*2 + 0:      // RGBA, format 0: 16-bit RGB 5-6-5
			src_color[0] = rgbexpand<5,6,5>(data, 11,  5,  0).set_a(src_alpha);
			src_color[1] = rgbexpand<5,6,5>(data, 27, 21, 16).set_a(src_alpha);
			return LFB_RGB_PRESENT_0 | LFB_RGB_PRESENT_1;

		case 16*1 + 0:      // ABGR, format 0: 16-bit RGB 5-6-5
		case 16*3 + 0:      // BGRA, format 0: 16-bit RGB 5-6-5
			src_color[0] = rgbexpand<5,6,5>(data,  0,  5, 11).set_a(src_alpha);
			src_color[1] = rgbexpand<5,6,5>(data, 16, 21, 27).set_a(src_alpha);
			return LFB_RGB_PRESENT_0 | LFB_RGB_PRESENT_1;

		case 16*0 + 1:      // ARGB, format 1: 16-bit RGB x-5-5-5
			src_color[0] = rgbexpand<5,5,5>(data, 10,  5,  0).set_a(src_alpha);
			src_color[1] = rgbexpand<5,5,5>(data, 26, 21, 16).set_a(src_alpha);
			return LFB_RGB_PRESENT_0 | LFB_RGB_PRESENT_1;

		case 16*1 + 1:      // ABGR, format 1: 16-bit RGB x-5-5-5
			src_color[0] = rgbexpand<5,5,5>(data,  0,  5, 10).set_a(src_alpha);
			src_color[1] = rgbexpand<5,5,5>(data, 16, 21, 26).set_a(src_alpha);
			return LFB_RGB_PRESENT_0 | LFB_RGB_PRESENT_1;

		case 16*2 + 1:      // RGBA, format 1: 16-bit RGB x-5-5-5
			src_color[0] = rgbexpand<5,5,5>(data, 11,  6,  1).set_a(src_alpha);
			src_color[1] = rgbexpand<5,5,5>(data, 27, 22, 17).set_a(src_alpha);
			return LFB_RGB_PRESENT_0 | LFB_RGB_PRESENT_1;

		case 16*3 + 1:      // BGRA, format 1: 16-bit RGB x-5-5-5
			src_color[0] = rgbexpand<5,5,5>(data,  1,  6, 11).set_a(src_alpha);
			src_color[1] = rgbexpand<5,5,5>(data, 17, 22, 27).set_a(src_alpha);
			return LFB_RGB_PRESENT_0 | LFB_RGB_PRESENT_1;

		case 16*0 + 2:      // ARGB, format 2: 16-bit ARGB 1-5-5-5
			src_color[0] = argbexpand<1,5,5,5>(data, 15, 10,  5,  0);
			src_color[1] = argbexpand<1,5,5,5>(data, 31, 26, 21, 16);
			return LFB_RGB_PRESENT_0 | LFB_ALPHA_PRESENT_0 | LFB_RGB_PRESENT_1 | LFB_ALPHA_PRESENT_1;

		case 16*1 + 2:      // ABGR, format 2: 16-bit ARGB 1-5-5-5
			src_color[0] = argbexpand<1,5,5,5>(data, 15,  0,  5, 10);
			src_color[1] = argbexpand<1,5,5,5>(data, 31, 16, 21, 26);
			return LFB_RGB_PRESENT_0 | LFB_ALPHA_PRESENT_0 | LFB_RGB_PRESENT_1 | LFB_ALPHA_PRESENT_1;

		case 16*2 + 2:      // RGBA, format 2: 16-bit ARGB 1-5-5-5
			src_color[0] = argbexpand<1,5,5,5>(data,  0, 11,  6,  1);
			src_color[1] = argbexpand<1,5,5,5>(data, 16, 27, 22, 17);
			return LFB_RGB_PRESENT_0 | LFB_ALPHA_PRESENT_0 | LFB_RGB_PRESENT_1 | LFB_ALPHA_PRESENT_1;

		case 16*3 + 2:      // BGRA, format 2: 16-bit ARGB 1-5-5-5
			src_color[0] = argbexpand<1,5,5,5>(data,  0,  1,  6, 11);
			src_color[1] = argbexpand<1,5,5,5>(data, 16, 17, 22, 27);
			return LFB_RGB_PRESENT_0 | LFB_ALPHA_PRESENT_0 | LFB_RGB_PRESENT_1 | LFB_ALPHA_PRESENT_1;

		case 16*0 + 4:      // ARGB, format 4: 32-bit RGB x-8-8-8
			src_color[0] = rgbexpand<8,8,8>(data, 16,  8,  0).set_a(src_alpha);
			return LFB_RGB_PRESENT_0;

		case 16*1 + 4:      // ABGR, format 4: 32-bit RGB x-8-8-8
			src_color[0] = rgbexpand<8,8,8>(data,  0,  8, 16).set_a(src_alpha);
			return LFB_RGB_PRESENT_0;

		case 16*2 + 4:      // RGBA, format 4: 32-bit RGB x-8-8-8
			src_color[0] = rgbexpand<8,8,8>(data, 24, 16,  8).set_a(src_alpha);
			return LFB_RGB_PRESENT_0;

		case 16*3 + 4:      // BGRA, format 4: 32-bit RGB x-8-8-8
			src_color[0] = rgbexpand<8,8,8>(data,  8, 16, 24).set_a(src_alpha);
			return LFB_RGB_PRESENT_0;

		case 16*0 + 5:      // ARGB, format 5: 32-bit ARGB 8-8-8-8
			src_color[0] = argbexpand<8,8,8,8>(data, 24, 16,  8,  0);
			return LFB_RGB_PRESENT_0 | LFB_ALPHA_PRESENT_0;

		case 16*1 + 5:      // ABGR, format 5: 32-bit ARGB 8-8-8-8
			src_color[0] = argbexpand<8,8,8,8>(data, 24,  0,  8, 16);
			return LFB_RGB_PRESENT_0 | LFB_ALPHA_PRESENT_0;

		case 16*2 + 5:      // RGBA, format 5: 32-bit ARGB 8-8-8-8
			src_color[0] = argbexpand<8,8,8,8>(data,  0, 24, 16,  8);
			return LFB_RGB_PRESENT_0 | LFB_ALPHA_PRESENT_0;

		case 16*3 + 5:      // BGRA, format 5: 32-bit ARGB 8-8-8-8
			src_color[0] = argbexpand<8,8,8,8>(data,  0,  8, 16, 24);
			return LFB_RGB_PRESENT_0 | LFB_ALPHA_PRESENT_0;

		case 16*0 + 12:     // ARGB, format 12: 32-bit depth+RGB 5-6-5
		case 16*2 + 12:     // RGBA, format 12: 32-bit depth+RGB 5-6-5
			src_color[0] = rgbexpand<5,6,5>(data, 11,  5,  0).set_a(src_alpha);
			src_depth[0] = data >> 16;
			return LFB_RGB_PRESENT_0 | LFB_DEPTH_PRESENT_MSW_0;

		case 16*1 + 12:     // ABGR, format 12: 32-bit depth+RGB 5-6-5
		case 16*3 + 12:     // BGRA, format 12: 32-bit depth+RGB 5-6-5
			src_color[0] = rgbexpand<5,6,5>(data,  0,  5, 11).set_a(src_alpha);
			src_depth[0] = data >> 16;
			return LFB_RGB_PRESENT_0 | LFB_DEPTH_PRESENT_MSW_0;

		case 16*0 + 13:     // ARGB, format 13: 32-bit depth+RGB x-5-5-5
			src_color[0] = rgbexpand<5,5,5>(data, 10,  5,  0).set_a(src_alpha);
			src_depth[0] = data >> 16;
			return LFB_RGB_PRESENT_0 | LFB_DEPTH_PRESENT_MSW_0;

		case 16*1 + 13:     // ABGR, format 13: 32-bit depth+RGB x-5-5-5
			src_color[0] = rgbexpand<5,5,5>(data,  0,  5, 10).set_a(src_alpha);
			src_depth[0] = data >> 16;
			return LFB_RGB_PRESENT_0 | LFB_DEPTH_PRESENT_MSW_0;

		case 16*2 + 13:     // RGBA, format 13: 32-bit depth+RGB x-5-5-5
			src_color[0] = rgbexpand<5,5,5>(data, 11,  6,  1).set_a(src_alpha);
			src_depth[0] = data >> 16;
			return LFB_RGB_PRESENT_0 | LFB_DEPTH_PRESENT_MSW_0;

		case 16*3 + 13:     // BGRA, format 13: 32-bit depth+RGB x-5-5-5
			src_color[0] = rgbexpand<5,5,5>(data,  1,  6, 11).set_a(src_alpha);
			src_depth[0] = data >> 16;
			return LFB_RGB_PRESENT_0 | LFB_DEPTH_PRESENT_MSW_0;

		case 16*0 + 14:     // ARGB, format 14: 32-bit depth+ARGB 1-5-5-5
			src_color[0] = argbexpand<1,5,5,5>(data, 15, 10,  5,  0);
			src_depth[0] = data >> 16;
			return LFB_RGB_PRESENT_0 | LFB_ALPHA_PRESENT_0 | LFB_DEPTH_PRESENT_MSW_0;

		case 16*1 + 14:     // ABGR, format 14: 32-bit depth+ARGB 1-5-5-5
			src_color[0] = argbexpand<1,5,5,5>(data, 15,  0,  5, 10);
			src_depth[0] = data >> 16;
			return LFB_RGB_PRESENT_0 | LFB_ALPHA_PRESENT_0 | LFB_DEPTH_PRESENT_MSW_0;

		case 16*2 + 14:     // RGBA, format 14: 32-bit depth+ARGB 1-5-5-5
			src_color[0] = argbexpand<1,5,5,5>(data,  0, 11,  6,  1);
			src_depth[0] = data >> 16;
			return LFB_RGB_PRESENT_0 | LFB_ALPHA_PRESENT_0 | LFB_DEPTH_PRESENT_MSW_0;

		case 16*3 + 14:     // BGRA, format 14: 32-bit depth+ARGB 1-5-5-5
			src_color[0] = argbexpand<1,5,5,5>(data,  0,  1,  6, 11);
			src_depth[0] = data >> 16;
			return LFB_RGB_PRESENT_0 | LFB_ALPHA_PRESENT_0 | LFB_DEPTH_PRESENT_MSW_0;

		case 16*0 + 15:     // ARGB, format 15: 16-bit depth
		case 16*1 + 15:     // ARGB, format 15: 16-bit depth
		case 16*2 + 15:     // ARGB, format 15: 16-bit depth
		case 16*3 + 15:     // ARGB, format 15: 16-bit depth
			src_depth[0] = data & 0xffff;
			src_depth[1] = data >> 16;
			return LFB_DEPTH_PRESENT_0 | LFB_DEPTH_PRESENT_1;

		default:            // reserved
			logerror("internal_lfb_w: Unknown format\n");
			return 0;
	}
}


//-------------------------------------------------
//  internal_texture_w - handle writes to texture
//  RAM
//-------------------------------------------------

void voodoo_1_device::internal_texture_w(offs_t offset, u32 data)
{
	// statistics
	if (DEBUG_STATS)
		m_stats.m_tex_writes++;

	// point to the right TMU
	int tmunum = BIT(offset, 19, 2);
	if (!BIT(m_chipmask, 1 + tmunum))
		return;

	// the seq_8_downld flag seems to always come from TMU #0
	bool seq_8_downld = m_tmu[0].regs().texture_mode().seq_8_downld();

	// pull out modes from the TMU and update state
	auto &regs = m_tmu[tmunum].regs();
	auto const texlod = regs.texture_lod();
	auto const texmode = regs.texture_mode();
	auto &texture = m_tmu[tmunum].prepare_texture(*m_renderer.get());

	// texture direct not handled (but never seen so far)
	if (texlod.tdirect_write())
		fatalerror("%s: Unsupported texture direct write", tag());

	// swizzle the data
	if (texlod.tdata_swizzle())
		data = swapendian_int32(data);
	if (texlod.tdata_swap())
		data = (data >> 16) | (data << 16);

	// determine destination pointer
	u32 bytes_per_texel = (texmode.format() < 8) ? 1 : 2;
	u32 lod = BIT(offset, 15, 4);
	u32 tt = BIT(offset, 7, 8);
	u32 ts = (offset << ((seq_8_downld && bytes_per_texel == 1) ? 2 : 1)) & 0xff;

	// validate parameters
	if (lod > 8)
		return;
	u8 *dest = texture.write_ptr(lod, ts, tt, bytes_per_texel);

	// wait for any outstanding work to finish
	m_renderer->wait("internal_texture_w");

	// write the four bytes in little-endian order
	if (bytes_per_texel == 1)
	{
		dest[BYTE4_XOR_LE(0)] = (data >> 0) & 0xff;
		dest[BYTE4_XOR_LE(1)] = (data >> 8) & 0xff;
		dest[BYTE4_XOR_LE(2)] = (data >> 16) & 0xff;
		dest[BYTE4_XOR_LE(3)] = (data >> 24) & 0xff;
	}
	else
	{
		u16 *dest16 = reinterpret_cast<u16 *>(dest);
		dest16[BYTE_XOR_LE(0)] = (data >> 0) & 0xffff;
		dest16[BYTE_XOR_LE(1)] = (data >> 16) & 0xffff;
	}
}


//-------------------------------------------------
//  reg_invalid_r - generic invalid register read
//-------------------------------------------------

u32 voodoo_1_device::reg_invalid_r(u32 chipmask, u32 regnum)
{
	// funkball does invalid reads of textureMode and will leave
	// improper bits set if this returns 0xffffffff
	logerror("%s: Unexpected read from register %s[%X.%02X]\n", machine().describe_context(), m_regtable[regnum].name(), chipmask, regnum);
	return 0x00000000;
}


//-------------------------------------------------
//  reg_passive_r - generic passive register read
//-------------------------------------------------

u32 voodoo_1_device::reg_passive_r(u32 chipmask, u32 regnum)
{
	return m_reg.read(regnum);
}


//-------------------------------------------------
//  reg_status_r - status register read
//-------------------------------------------------

u32 voodoo_1_device::reg_status_r(u32 chipmask, u32 regnum)
{
	u32 result = 0;

	// bits 5:0 are the PCI FIFO free space
	result |= std::min(m_pci_fifo.space() / 2, 0x3f) << 0;

	// bit 6 is the vertical retrace
	result |= m_vblank << 6;

	// bit 7 is FBI graphics engine busy
	// bit 8 is TREX busy
	// bit 9 is overall busy
	if (operation_pending())
		result |= (1 << 7) | (1 << 8) | (1 << 9);

	// bits 10-11 is displayed buffer
	result |= m_frontbuf << 10;

	// bits 12-27 is memory FIFO free space
	if (m_reg.fbi_init0().enable_memory_fifo() == 0)
		result |= 0xffff << 12;
	else
		result |= std::min(m_fbmem_fifo.space() / 2, 0xffff) << 12;

	// bits 30:28 are the number of pending swaps
	result |= std::min<s32>(m_swaps_pending, 7) << 28;

	// eat some cycles since people like polling here
	if (m_status_cycles != 0)
		m_cpu->eat_cycles(m_status_cycles);

	// bit 31 is PCI interrupt pending (not implemented)
	return result;
}


//-------------------------------------------------
//  reg_fbiinit2_r - fbiInit2 register read
//-------------------------------------------------

u32 voodoo_1_device::reg_fbiinit2_r(u32 chipmask, u32 regnum)
{
	// bit 2 of the initEnable register maps this to dacRead
	return m_init_enable.remap_init_to_dac() ? m_dac_read_result : m_reg.read(regnum);
}


//-------------------------------------------------
//  reg_vretrace_r - vRetrace register read
//-------------------------------------------------

u32 voodoo_1_device::reg_vretrace_r(u32 chipmask, u32 regnum)
{
	// sfrush needs this to be at least 1 extra cycle slower or else it won't boot
	// mace needs this to be at least 2 extra cycles
	m_cpu->eat_cycles(2);

	// return 0 if vblank is active
	return m_vblank ? 0 : screen().vpos();
}


//-------------------------------------------------
//  reg_stats_r - statistics register reads
//-------------------------------------------------

u32 voodoo_1_device::reg_stats_r(u32 chipmask, u32 regnum)
{
	update_statistics(true);
	return m_reg.read(regnum);
}


//-------------------------------------------------
//  reg_invalid_w - generic invalid register write
//-------------------------------------------------

u32 voodoo_1_device::reg_invalid_w(u32 chipmask, u32 regnum, u32 data)
{
	logerror("%s: Unexpected write to register %s[%X.%02X] = %08X\n", machine().describe_context(), m_regtable[regnum].name(), chipmask, regnum, data);
	return 0;
}


//-------------------------------------------------
//  reg_status_w - status register write (Voodoo 1)
//-------------------------------------------------

u32 voodoo_1_device::reg_unimplemented_w(u32 chipmask, u32 regnum, u32 data)
{
	logerror("%s: Unimplemented write to register %s[%X.%02X] = %08X\n", machine().describe_context(), m_regtable[regnum].name(), chipmask, regnum, data);
	return 0;
}

//-------------------------------------------------
//  reg_passive_w - generic passive register write
//-------------------------------------------------

u32 voodoo_1_device::reg_passive_w(u32 chipmask, u32 regnum, u32 data)
{
	if (BIT(chipmask, 0)) m_reg.write(regnum, data);
	if (BIT(chipmask, 1)) m_tmu[0].regs().write(regnum, data);
	if (BIT(chipmask, 2)) m_tmu[1].regs().write(regnum, data);
	return 0;
}


//-------------------------------------------------
//  reg_fpassive_4_w -- passive write with floating
//  point to x.4 fixed point conversion
//-------------------------------------------------

u32 voodoo_1_device::reg_fpassive_4_w(u32 chipmask, u32 regnum, u32 data)
{
	return reg_passive_w(chipmask, regnum - 0x80/4, float_to_int32(data, 4));
}


//-------------------------------------------------
//  reg_fpassive_12_w -- passive write with
//  floating point to x.12 fixed point conversion
//-------------------------------------------------

u32 voodoo_1_device::reg_fpassive_12_w(u32 chipmask, u32 regnum, u32 data)
{
	return reg_passive_w(chipmask, regnum - 0x80/4, float_to_int32(data, 12));
}

<<<<<<< HEAD
		/* gamma table access -- Voodoo/Voodoo2 only */
		case clutData:
			if (vd->vd_type <= TYPE_VOODOO_2 && (chips & 1))
			{
				poly_wait(vd->poly, vd->regnames[regnum]);
				if (!FBIINIT1_VIDEO_TIMING_RESET(vd->reg[fbiInit1].u))
				{
					int index = data >> 24;
					if (index <= 32)
					{
						vd->fbi.clut[index] = data;
						vd->fbi.clut_dirty = true;
					}
				}
				else
					vd->logerror("clutData ignored because video timing reset = 1\n");
			}
			break;

		/* external DAC access -- Voodoo/Voodoo2 only */
		case dacData:
			if (vd->vd_type <= TYPE_VOODOO_2 && (chips & 1))
			{
				poly_wait(vd->poly, vd->regnames[regnum]);
				if (!(data & 0x800))
					vd->dac.data_w((data >> 8) & 7, data & 0xff);
				else
					vd->dac.data_r((data >> 8) & 7);
			}
			break;

		/* vertical sync rate -- Voodoo/Voodoo2 only */
		case hSync:
		case vSync:
		case backPorch:
		case videoDimensions:
			if (vd->vd_type <= TYPE_VOODOO_2 && (chips & 1))
			{
				poly_wait(vd->poly, vd->regnames[regnum]);
				vd->reg[regnum].u = data;
				if (vd->reg[hSync].u != 0 && vd->reg[vSync].u != 0 && vd->reg[videoDimensions].u != 0)
				{
					int hvis, vvis, htotal, vtotal, hbp, vbp;
					subseconds refresh = vd->m_screen->frame_period_subseconds();
					subseconds stdperiod, medperiod, vgaperiod;
					subseconds stddiff, meddiff, vgadiff;
					rectangle visarea;

					if (vd->vd_type == TYPE_VOODOO_2)
					{
						htotal = ((vd->reg[hSync].u >> 16) & 0x7ff) + 1 + (vd->reg[hSync].u & 0x1ff) + 1;
						vtotal = ((vd->reg[vSync].u >> 16) & 0x1fff) + (vd->reg[vSync].u & 0x1fff);
						hvis = vd->reg[videoDimensions].u & 0x7ff;
						vvis = (vd->reg[videoDimensions].u >> 16) & 0x7ff;
						hbp = (vd->reg[backPorch].u & 0x1ff) + 2;
						vbp = (vd->reg[backPorch].u >> 16) & 0x1ff;
					}
					else
					{
						htotal = ((vd->reg[hSync].u >> 16) & 0x3ff) + 1 + (vd->reg[hSync].u & 0xff) + 1;
						vtotal = ((vd->reg[vSync].u >> 16) & 0xfff) + (vd->reg[vSync].u & 0xfff);
						hvis = vd->reg[videoDimensions].u & 0x3ff;
						vvis = (vd->reg[videoDimensions].u >> 16) & 0x3ff;
						hbp = (vd->reg[backPorch].u & 0xff) + 2;
						vbp = (vd->reg[backPorch].u >> 16) & 0xff;
					}

					/* create a new visarea */
					visarea.set(hbp, hbp + hvis - 1, vbp, vbp + vvis - 1);

					/* keep within bounds */
					visarea.max_x = (std::min)(visarea.max_x, htotal - 1);
					visarea.max_y = (std::min)(visarea.max_y, vtotal - 1);

					/* compute the new period for standard res, medium res, and VGA res */
					stdperiod = subseconds::from_hz(15750) * vtotal;
					medperiod = subseconds::from_hz(25000) * vtotal;
					vgaperiod = subseconds::from_hz(31500) * vtotal;

					/* compute a diff against the current refresh period */
					stddiff = (stdperiod >= refresh) ? (stdperiod - refresh) : (refresh - stdperiod);
					meddiff = (medperiod >= refresh) ? (medperiod - refresh) : (refresh - medperiod);
					vgadiff = (vgaperiod >= refresh) ? (vgaperiod - refresh) : (refresh - vgaperiod);

					osd_printf_debug("hSync=%08X  vSync=%08X  backPorch=%08X  videoDimensions=%08X\n",
						vd->reg[hSync].u, vd->reg[vSync].u, vd->reg[backPorch].u, vd->reg[videoDimensions].u);
					osd_printf_debug("Horiz: %d-%d (%d total)  Vert: %d-%d (%d total) -- ", visarea.min_x, visarea.max_x, htotal, visarea.min_y, visarea.max_y, vtotal);

					/* configure the screen based on which one matches the closest */
					if (stddiff < meddiff && stddiff < vgadiff)
					{
						vd->m_screen->configure(htotal, vtotal, visarea, stdperiod);
						osd_printf_debug("Standard resolution, %f Hz\n", stdperiod.as_hz());
					}
					else if (meddiff < vgadiff)
					{
						vd->m_screen->configure(htotal, vtotal, visarea, medperiod);
						osd_printf_debug("Medium resolution, %f Hz\n", medperiod.as_hz());
					}
					else
					{
						vd->m_screen->configure(htotal, vtotal, visarea, vgaperiod);
						osd_printf_debug("VGA resolution, %f Hz\n", vgaperiod.as_hz());
					}

					/* configure the new framebuffer info */
					vd->fbi.width = hvis;
					vd->fbi.height = vvis;
					vd->fbi.xoffs = hbp;
					vd->fbi.yoffs = vbp;
					vd->fbi.vsyncstart = (vd->reg[vSync].u >> 16) & 0xfff;
					vd->fbi.vsyncstop = (vd->reg[vSync].u >> 0) & 0xfff;
					osd_printf_debug("yoffs: %d vsyncstart: %d vsyncstop: %d\n", vbp, vd->fbi.vsyncstart, vd->fbi.vsyncstop);
					/* recompute the time of VBLANK */
					vd->adjust_vblank_timer();

					/* if changing dimensions, update video memory layout */
					if (regnum == videoDimensions)
						vd->recompute_video_memory();
				}
			}
			break;

		/* fbiInit0 can only be written if initEnable says we can -- Voodoo/Voodoo2 only */
		case fbiInit0:
			poly_wait(vd->poly, vd->regnames[regnum]);
			if (vd->vd_type <= TYPE_VOODOO_2 && (chips & 1) && INITEN_ENABLE_HW_INIT(vd->pci.init_enable))
			{
				vd->reg[fbiInit0].u = data;
				if (FBIINIT0_GRAPHICS_RESET(data))
					vd->soft_reset();
				if (FBIINIT0_FIFO_RESET(data))
					vd->pci.fifo.reset();
				vd->recompute_video_memory();
			}
			break;

		/* fbiInit5-7 are Voodoo 2-only; ignore them on anything else */
		case fbiInit5:
		case fbiInit6:
			if (vd->vd_type < TYPE_VOODOO_2)
				break;
			[[fallthrough]];

		/* fbiInitX can only be written if initEnable says we can -- Voodoo/Voodoo2 only */
		/* most of these affect memory layout, so always recompute that when done */
		case fbiInit1:
		case fbiInit2:
		case fbiInit4:
			poly_wait(vd->poly, vd->regnames[regnum]);
			if (vd->vd_type <= TYPE_VOODOO_2 && (chips & 1) && INITEN_ENABLE_HW_INIT(vd->pci.init_enable))
			{
				vd->reg[regnum].u = data;
				vd->recompute_video_memory();
				vd->fbi.video_changed = true;
			}
			break;

		case fbiInit3:
			poly_wait(vd->poly, vd->regnames[regnum]);
			if (vd->vd_type <= TYPE_VOODOO_2 && (chips & 1) && INITEN_ENABLE_HW_INIT(vd->pci.init_enable))
			{
				vd->reg[regnum].u = data;
				vd->alt_regmap = FBIINIT3_TRI_REGISTER_REMAP(data);
				vd->fbi.yorigin = FBIINIT3_YORIGIN_SUBTRACT(vd->reg[fbiInit3].u);
				vd->recompute_video_memory();
			}
			break;

		case fbiInit7:
/*      case swapPending: -- Banshee */
			if (vd->vd_type == TYPE_VOODOO_2 && (chips & 1) && INITEN_ENABLE_HW_INIT(vd->pci.init_enable))
			{
				poly_wait(vd->poly, vd->regnames[regnum]);
				vd->reg[regnum].u = data;
				vd->fbi.cmdfifo[0].enable = FBIINIT7_CMDFIFO_ENABLE(data);
				vd->fbi.cmdfifo[0].count_holes = !FBIINIT7_DISABLE_CMDFIFO_HOLES(data);
			}
			else if (vd->vd_type >= TYPE_VOODOO_BANSHEE)
				vd->fbi.swaps_pending++;
			break;

		/* cmdFifo -- Voodoo2 only */
		case cmdFifoBaseAddr:
			if (vd->vd_type == TYPE_VOODOO_2 && (chips & 1))
			{
				poly_wait(vd->poly, vd->regnames[regnum]);
				vd->reg[regnum].u = data;
				vd->fbi.cmdfifo[0].base = (data & 0x3ff) << 12;
				vd->fbi.cmdfifo[0].end = (((data >> 16) & 0x3ff) + 1) << 12;
			}
			break;

		case cmdFifoBump:
			if (vd->vd_type == TYPE_VOODOO_2 && (chips & 1))
				fatalerror("cmdFifoBump\n");
			break;

		case cmdFifoRdPtr:
			if (vd->vd_type == TYPE_VOODOO_2 && (chips & 1))
				vd->fbi.cmdfifo[0].rdptr = data;
			break;

		case cmdFifoAMin:
/*      case colBufferAddr: -- Banshee */
			if (vd->vd_type == TYPE_VOODOO_2 && (chips & 1))
				vd->fbi.cmdfifo[0].amin = data;
			else if (vd->vd_type >= TYPE_VOODOO_BANSHEE && (chips & 1))
				vd->fbi.rgboffs[1] = data & vd->fbi.mask & ~0x0f;
			break;

		case cmdFifoAMax:
/*      case colBufferStride: -- Banshee */
			if (vd->vd_type == TYPE_VOODOO_2 && (chips & 1))
				vd->fbi.cmdfifo[0].amax = data;
			else if (vd->vd_type >= TYPE_VOODOO_BANSHEE && (chips & 1))
			{
				if (data & 0x8000)
					vd->fbi.rowpixels = (data & 0x7f) << 6;
				else
					vd->fbi.rowpixels = (data & 0x3fff) >> 1;
			}
			break;

		case cmdFifoDepth:
/*      case auxBufferAddr: -- Banshee */
			if (vd->vd_type == TYPE_VOODOO_2 && (chips & 1))
				vd->fbi.cmdfifo[0].depth = data;
			else if (vd->vd_type >= TYPE_VOODOO_BANSHEE && (chips & 1))
				vd->fbi.auxoffs = data & vd->fbi.mask & ~0x0f;
			break;

		case cmdFifoHoles:
/*      case auxBufferStride: -- Banshee */
			if (vd->vd_type == TYPE_VOODOO_2 && (chips & 1))
				vd->fbi.cmdfifo[0].holes = data;
			else if (vd->vd_type >= TYPE_VOODOO_BANSHEE && (chips & 1))
			{
				int rowpixels;

				if (data & 0x8000)
					rowpixels = (data & 0x7f) << 6;
				else
					rowpixels = (data & 0x3fff) >> 1;
				if (vd->fbi.rowpixels != rowpixels)
					fatalerror("aux buffer stride differs from color buffer stride\n");
			}
			break;

		/* nccTable entries are processed and expanded immediately */
		case nccTable+0:
		case nccTable+1:
		case nccTable+2:
		case nccTable+3:
		case nccTable+4:
		case nccTable+5:
		case nccTable+6:
		case nccTable+7:
		case nccTable+8:
		case nccTable+9:
		case nccTable+10:
		case nccTable+11:
			poly_wait(vd->poly, vd->regnames[regnum]);
			if (chips & 2) vd->tmu[0].ncc[0].write(regnum - nccTable, data);
			if (chips & 4) vd->tmu[1].ncc[0].write(regnum - nccTable, data);
			break;

		case nccTable+12:
		case nccTable+13:
		case nccTable+14:
		case nccTable+15:
		case nccTable+16:
		case nccTable+17:
		case nccTable+18:
		case nccTable+19:
		case nccTable+20:
		case nccTable+21:
		case nccTable+22:
		case nccTable+23:
			poly_wait(vd->poly, vd->regnames[regnum]);
			if (chips & 2) vd->tmu[0].ncc[1].write(regnum - (nccTable+12), data);
			if (chips & 4) vd->tmu[1].ncc[1].write(regnum - (nccTable+12), data);
			break;

		/* fogTable entries are processed and expanded immediately */
		case fogTable+0:
		case fogTable+1:
		case fogTable+2:
		case fogTable+3:
		case fogTable+4:
		case fogTable+5:
		case fogTable+6:
		case fogTable+7:
		case fogTable+8:
		case fogTable+9:
		case fogTable+10:
		case fogTable+11:
		case fogTable+12:
		case fogTable+13:
		case fogTable+14:
		case fogTable+15:
		case fogTable+16:
		case fogTable+17:
		case fogTable+18:
		case fogTable+19:
		case fogTable+20:
		case fogTable+21:
		case fogTable+22:
		case fogTable+23:
		case fogTable+24:
		case fogTable+25:
		case fogTable+26:
		case fogTable+27:
		case fogTable+28:
		case fogTable+29:
		case fogTable+30:
		case fogTable+31:
			poly_wait(vd->poly, vd->regnames[regnum]);
			if (chips & 1)
			{
				int base = 2 * (regnum - fogTable);
				vd->fbi.fogdelta[base + 0] = (data >> 0) & 0xff;
				vd->fbi.fogblend[base + 0] = (data >> 8) & 0xff;
				vd->fbi.fogdelta[base + 1] = (data >> 16) & 0xff;
				vd->fbi.fogblend[base + 1] = (data >> 24) & 0xff;
			}
			break;

		/* texture modifications cause us to recompute everything */
		case textureMode:
		case tLOD:
		case tDetail:
		case texBaseAddr:
		case texBaseAddr_1:
		case texBaseAddr_2:
		case texBaseAddr_3_8:
			if (chips & 2)
			{
				if (vd->tmu[0].reg[regnum].u != data) {
					poly_wait(vd->poly, vd->regnames[regnum]);
					vd->tmu[0].regdirty = true;
					vd->tmu[0].reg[regnum].u = data;
				}
			}
			if (chips & 4)
			{
				if (vd->tmu[1].reg[regnum].u != data) {
					poly_wait(vd->poly, vd->regnames[regnum]);
					vd->tmu[1].regdirty = true;
					vd->tmu[1].reg[regnum].u = data;
				}
			}
			break;

		case trexInit1:
			vd->logerror("VOODOO.REG:%s(%d) write = %08X\n", (regnum < 0x384 / 4) ? vd->regnames[regnum] : "oob", chips, data);
			/* send tmu config data to the frame buffer */
			vd->send_config = (TREXINIT_SEND_TMU_CONFIG(data) > 0);
			goto default_case;

		/* these registers are referenced in the renderer; we must wait for pending work before changing */
		case chromaRange:
		case chromaKey:
		case alphaMode:
		case fogColor:
		case stipple:
		case zaColor:
		case color1:
		case color0:
		case clipLowYHighY:
		case clipLeftRight:
			poly_wait(vd->poly, vd->regnames[regnum]);
			[[fallthrough]];
		/* by default, just feed the data to the chips */
		default:
default_case:
			if (chips & 1) vd->reg[0x000 + regnum].u = data;
			if (chips & 2) vd->reg[0x100 + regnum].u = data;
			if (chips & 4) vd->reg[0x200 + regnum].u = data;
			if (chips & 8) vd->reg[0x300 + regnum].u = data;
			break;
	}

	if (LOG_REGISTERS)
	{
		if (regnum < fvertexAx || regnum > fdWdY)
			vd->logerror("VOODOO.REG:%s(%d) write = %08X\n", (regnum < 0x384/4) ? vd->regnames[regnum] : "oob", chips, origdata);
		else
			vd->logerror("VOODOO.REG:%s(%d) write = %f\n", (regnum < 0x384/4) ? vd->regnames[regnum] : "oob", chips, (double) u2f(origdata));
	}

	return cycles;
}



/*************************************
 *
 *  Voodoo LFB writes
 *
 *************************************/
int32_t voodoo_device::lfb_direct_w(offs_t offset, uint32_t data, uint32_t mem_mask)
{
	/* statistics */
	stats.lfb_writes++;

	/* byte swizzling */
	if (LFBMODE_BYTE_SWIZZLE_WRITES(reg[lfbMode].u))
	{
		data = swapendian_int32(data);
		mem_mask = swapendian_int32(mem_mask);
	}

	/* word swapping */
	if (LFBMODE_WORD_SWAP_WRITES(reg[lfbMode].u))
	{
		data = (data << 16) | (data >> 16);
		mem_mask = (mem_mask << 16) | (mem_mask >> 16);
	}

	// TODO: This direct write is not verified.
	// For direct lfb access just write the data
	/* compute X,Y */
	offset <<= 1;
	int const x = offset & ((1 << fbi.lfb_stride) - 1);
	int const y = (offset >> fbi.lfb_stride);
	uint16_t *const dest = (uint16_t *)(fbi.ram + fbi.lfb_base*4);
	uint32_t const destmax = (fbi.mask + 1 - fbi.lfb_base*4) / 2;
	uint32_t const bufoffs = y * fbi.rowpixels + x;
	if (bufoffs >= destmax) {
		logerror("lfb_direct_w: Buffer offset out of bounds x=%i y=%i offset=%08X bufoffs=%08X data=%08X\n", x, y, offset, bufoffs, data);
		return 0;
	}
	if (ACCESSING_BITS_0_15)
		dest[bufoffs + 0] = data&0xffff;
	if (ACCESSING_BITS_16_31)
		dest[bufoffs + 1] = data>>16;
	// Need to notify that frame buffer has changed
	fbi.video_changed = true;
	if (LOG_LFB) logerror("VOODOO.LFB:write direct (%d,%d) = %08X & %08X\n", x, y, data, mem_mask);
	return 0;
}

int32_t voodoo_device::lfb_w(voodoo_device* vd, offs_t offset, uint32_t data, uint32_t mem_mask)
{
	uint16_t *dest, *depth;
	uint32_t destmax, depthmax;
	int sa[2], sz[2];
	uint8_t sr[2], sg[2], sb[2];
	int x, y, scry, mask;
	int pix, destbuf;
	rgb_t sourceColor;

	/* statistics */
	vd->stats.lfb_writes++;

	/* byte swizzling */
	if (LFBMODE_BYTE_SWIZZLE_WRITES(vd->reg[lfbMode].u))
	{
		data = swapendian_int32(data);
		mem_mask = swapendian_int32(mem_mask);
	}

	/* word swapping */
	if (LFBMODE_WORD_SWAP_WRITES(vd->reg[lfbMode].u))
	{
		data = (data << 16) | (data >> 16);
		mem_mask = (mem_mask << 16) | (mem_mask >> 16);
	}

	/* extract default depth and alpha values */
	sz[0] = sz[1] = vd->reg[zaColor].u & 0xffff;
	sa[0] = sa[1] = vd->reg[zaColor].u >> 24;

	/* first extract A,R,G,B from the data */
	switch (LFBMODE_WRITE_FORMAT(vd->reg[lfbMode].u) + 16 * LFBMODE_RGBA_LANES(vd->reg[lfbMode].u))
	{
		case 16*0 + 0:      /* ARGB, 16-bit RGB 5-6-5 */
		case 16*2 + 0:      /* RGBA, 16-bit RGB 5-6-5 */
			//EXTRACT_565_TO_888(data, sr[0], sg[0], sb[0]);
			//EXTRACT_565_TO_888(data >> 16, sr[1], sg[1], sb[1]);
			sourceColor = vd->fbi.rgb565[data & 0xffff];
			sourceColor.expand_rgb(sr[0], sg[0], sb[0]);
			sourceColor = vd->fbi.rgb565[data >> 16];
			sourceColor.expand_rgb(sr[1], sg[1], sb[1]);
			mask = LFB_RGB_PRESENT | (LFB_RGB_PRESENT << 4);
			offset <<= 1;
			break;
		case 16*1 + 0:      /* ABGR, 16-bit RGB 5-6-5 */
		case 16*3 + 0:      /* BGRA, 16-bit RGB 5-6-5 */
			//EXTRACT_565_TO_888(data, sb[0], sg[0], sr[0]);
			//EXTRACT_565_TO_888(data >> 16, sb[1], sg[1], sr[1]);
			sourceColor = vd->fbi.rgb565[data & 0xffff];
			sourceColor.expand_rgb(sb[0], sg[0], sr[0]);
			sourceColor = vd->fbi.rgb565[data >> 16];
			sourceColor.expand_rgb(sb[1], sg[1], sr[1]);
			mask = LFB_RGB_PRESENT | (LFB_RGB_PRESENT << 4);
			offset <<= 1;
			break;

		case 16*0 + 1:      /* ARGB, 16-bit RGB x-5-5-5 */
			EXTRACT_x555_TO_888(data, sr[0], sg[0], sb[0]);
			EXTRACT_x555_TO_888(data >> 16, sr[1], sg[1], sb[1]);
			mask = LFB_RGB_PRESENT | (LFB_RGB_PRESENT << 4);
			offset <<= 1;
			break;
		case 16*1 + 1:      /* ABGR, 16-bit RGB x-5-5-5 */
			EXTRACT_x555_TO_888(data, sb[0], sg[0], sr[0]);
			EXTRACT_x555_TO_888(data >> 16, sb[1], sg[1], sr[1]);
			mask = LFB_RGB_PRESENT | (LFB_RGB_PRESENT << 4);
			offset <<= 1;
			break;
		case 16*2 + 1:      /* RGBA, 16-bit RGB x-5-5-5 */
			EXTRACT_555x_TO_888(data, sr[0], sg[0], sb[0]);
			EXTRACT_555x_TO_888(data >> 16, sr[1], sg[1], sb[1]);
			mask = LFB_RGB_PRESENT | (LFB_RGB_PRESENT << 4);
			offset <<= 1;
			break;
		case 16*3 + 1:      /* BGRA, 16-bit RGB x-5-5-5 */
			EXTRACT_555x_TO_888(data, sb[0], sg[0], sr[0]);
			EXTRACT_555x_TO_888(data >> 16, sb[1], sg[1], sr[1]);
			mask = LFB_RGB_PRESENT | (LFB_RGB_PRESENT << 4);
			offset <<= 1;
			break;

		case 16*0 + 2:      /* ARGB, 16-bit ARGB 1-5-5-5 */
			EXTRACT_1555_TO_8888(data, sa[0], sr[0], sg[0], sb[0]);
			EXTRACT_1555_TO_8888(data >> 16, sa[1], sr[1], sg[1], sb[1]);
			mask = LFB_RGB_PRESENT | LFB_ALPHA_PRESENT | ((LFB_RGB_PRESENT | LFB_ALPHA_PRESENT) << 4);
			offset <<= 1;
			break;
		case 16*1 + 2:      /* ABGR, 16-bit ARGB 1-5-5-5 */
			EXTRACT_1555_TO_8888(data, sa[0], sb[0], sg[0], sr[0]);
			EXTRACT_1555_TO_8888(data >> 16, sa[1], sb[1], sg[1], sr[1]);
			mask = LFB_RGB_PRESENT | LFB_ALPHA_PRESENT | ((LFB_RGB_PRESENT | LFB_ALPHA_PRESENT) << 4);
			offset <<= 1;
			break;
		case 16*2 + 2:      /* RGBA, 16-bit ARGB 1-5-5-5 */
			EXTRACT_5551_TO_8888(data, sr[0], sg[0], sb[0], sa[0]);
			EXTRACT_5551_TO_8888(data >> 16, sr[1], sg[1], sb[1], sa[1]);
			mask = LFB_RGB_PRESENT | LFB_ALPHA_PRESENT | ((LFB_RGB_PRESENT | LFB_ALPHA_PRESENT) << 4);
			offset <<= 1;
			break;
		case 16*3 + 2:      /* BGRA, 16-bit ARGB 1-5-5-5 */
			EXTRACT_5551_TO_8888(data, sb[0], sg[0], sr[0], sa[0]);
			EXTRACT_5551_TO_8888(data >> 16, sb[1], sg[1], sr[1], sa[1]);
			mask = LFB_RGB_PRESENT | LFB_ALPHA_PRESENT | ((LFB_RGB_PRESENT | LFB_ALPHA_PRESENT) << 4);
			offset <<= 1;
			break;

		case 16*0 + 4:      /* ARGB, 32-bit RGB x-8-8-8 */
			EXTRACT_x888_TO_888(data, sr[0], sg[0], sb[0]);
			mask = LFB_RGB_PRESENT;
			break;
		case 16*1 + 4:      /* ABGR, 32-bit RGB x-8-8-8 */
			EXTRACT_x888_TO_888(data, sb[0], sg[0], sr[0]);
			mask = LFB_RGB_PRESENT;
			break;
		case 16*2 + 4:      /* RGBA, 32-bit RGB x-8-8-8 */
			EXTRACT_888x_TO_888(data, sr[0], sg[0], sb[0]);
			mask = LFB_RGB_PRESENT;
			break;
		case 16*3 + 4:      /* BGRA, 32-bit RGB x-8-8-8 */
			EXTRACT_888x_TO_888(data, sb[0], sg[0], sr[0]);
			mask = LFB_RGB_PRESENT;
			break;

		case 16*0 + 5:      /* ARGB, 32-bit ARGB 8-8-8-8 */
			EXTRACT_8888_TO_8888(data, sa[0], sr[0], sg[0], sb[0]);
			mask = LFB_RGB_PRESENT | LFB_ALPHA_PRESENT;
			break;
		case 16*1 + 5:      /* ABGR, 32-bit ARGB 8-8-8-8 */
			EXTRACT_8888_TO_8888(data, sa[0], sb[0], sg[0], sr[0]);
			mask = LFB_RGB_PRESENT | LFB_ALPHA_PRESENT;
			break;
		case 16*2 + 5:      /* RGBA, 32-bit ARGB 8-8-8-8 */
			EXTRACT_8888_TO_8888(data, sr[0], sg[0], sb[0], sa[0]);
			mask = LFB_RGB_PRESENT | LFB_ALPHA_PRESENT;
			break;
		case 16*3 + 5:      /* BGRA, 32-bit ARGB 8-8-8-8 */
			EXTRACT_8888_TO_8888(data, sb[0], sg[0], sr[0], sa[0]);
			mask = LFB_RGB_PRESENT | LFB_ALPHA_PRESENT;
			break;

		case 16*0 + 12:     /* ARGB, 32-bit depth+RGB 5-6-5 */
		case 16*2 + 12:     /* RGBA, 32-bit depth+RGB 5-6-5 */
			sz[0] = data >> 16;
			//EXTRACT_565_TO_888(data, sr[0], sg[0], sb[0]);
			sourceColor = vd->fbi.rgb565[data & 0xffff];
			sourceColor.expand_rgb(sr[0], sg[0], sb[0]);
			mask = LFB_RGB_PRESENT | LFB_DEPTH_PRESENT_MSW;
			break;
		case 16*1 + 12:     /* ABGR, 32-bit depth+RGB 5-6-5 */
		case 16*3 + 12:     /* BGRA, 32-bit depth+RGB 5-6-5 */
			sz[0] = data >> 16;
			//EXTRACT_565_TO_888(data, sb[0], sg[0], sr[0]);
			sourceColor = vd->fbi.rgb565[data & 0xffff];
			sourceColor.expand_rgb(sb[0], sg[0], sr[0]);
			mask = LFB_RGB_PRESENT | LFB_DEPTH_PRESENT_MSW;
			break;

		case 16*0 + 13:     /* ARGB, 32-bit depth+RGB x-5-5-5 */
			sz[0] = data >> 16;
			EXTRACT_x555_TO_888(data, sr[0], sg[0], sb[0]);
			mask = LFB_RGB_PRESENT | LFB_DEPTH_PRESENT_MSW;
			break;
		case 16*1 + 13:     /* ABGR, 32-bit depth+RGB x-5-5-5 */
			sz[0] = data >> 16;
			EXTRACT_x555_TO_888(data, sb[0], sg[0], sr[0]);
			mask = LFB_RGB_PRESENT | LFB_DEPTH_PRESENT_MSW;
			break;
		case 16*2 + 13:     /* RGBA, 32-bit depth+RGB x-5-5-5 */
			sz[0] = data >> 16;
			EXTRACT_555x_TO_888(data, sr[0], sg[0], sb[0]);
			mask = LFB_RGB_PRESENT | LFB_DEPTH_PRESENT_MSW;
			break;
		case 16*3 + 13:     /* BGRA, 32-bit depth+RGB x-5-5-5 */
			sz[0] = data >> 16;
			EXTRACT_555x_TO_888(data, sb[0], sg[0], sr[0]);
			mask = LFB_RGB_PRESENT | LFB_DEPTH_PRESENT_MSW;
			break;

		case 16*0 + 14:     /* ARGB, 32-bit depth+ARGB 1-5-5-5 */
			sz[0] = data >> 16;
			EXTRACT_1555_TO_8888(data, sa[0], sr[0], sg[0], sb[0]);
			mask = LFB_RGB_PRESENT | LFB_ALPHA_PRESENT | LFB_DEPTH_PRESENT_MSW;
			break;
		case 16*1 + 14:     /* ABGR, 32-bit depth+ARGB 1-5-5-5 */
			sz[0] = data >> 16;
			EXTRACT_1555_TO_8888(data, sa[0], sb[0], sg[0], sr[0]);
			mask = LFB_RGB_PRESENT | LFB_ALPHA_PRESENT | LFB_DEPTH_PRESENT_MSW;
			break;
		case 16*2 + 14:     /* RGBA, 32-bit depth+ARGB 1-5-5-5 */
			sz[0] = data >> 16;
			EXTRACT_5551_TO_8888(data, sr[0], sg[0], sb[0], sa[0]);
			mask = LFB_RGB_PRESENT | LFB_ALPHA_PRESENT | LFB_DEPTH_PRESENT_MSW;
			break;
		case 16*3 + 14:     /* BGRA, 32-bit depth+ARGB 1-5-5-5 */
			sz[0] = data >> 16;
			EXTRACT_5551_TO_8888(data, sb[0], sg[0], sr[0], sa[0]);
			mask = LFB_RGB_PRESENT | LFB_ALPHA_PRESENT | LFB_DEPTH_PRESENT_MSW;
			break;

		case 16*0 + 15:     /* ARGB, 16-bit depth */
		case 16*1 + 15:     /* ARGB, 16-bit depth */
		case 16*2 + 15:     /* ARGB, 16-bit depth */
		case 16*3 + 15:     /* ARGB, 16-bit depth */
			sz[0] = data & 0xffff;
			sz[1] = data >> 16;
			mask = LFB_DEPTH_PRESENT | (LFB_DEPTH_PRESENT << 4);
			offset <<= 1;
			break;

		default:            /* reserved */
			vd->logerror("lfb_w: Unknown format\n");
			return 0;
	}

	/* compute X,Y */
	x = offset & ((1 << vd->fbi.lfb_stride) - 1);
	y = (offset >> vd->fbi.lfb_stride) & 0x3ff;

	/* adjust the mask based on which half of the data is written */
	if (!ACCESSING_BITS_0_15)
		mask &= ~(0x0f - LFB_DEPTH_PRESENT_MSW);
	if (!ACCESSING_BITS_16_31)
		mask &= ~(0xf0 + LFB_DEPTH_PRESENT_MSW);

	/* select the target buffer */
	destbuf = (vd->vd_type >= TYPE_VOODOO_BANSHEE) ? 1 : LFBMODE_WRITE_BUFFER_SELECT(vd->reg[lfbMode].u);
	switch (destbuf)
	{
		case 0:         /* front buffer */
			dest = (uint16_t *)(vd->fbi.ram + vd->fbi.rgboffs[vd->fbi.frontbuf]);
			destmax = (vd->fbi.mask + 1 - vd->fbi.rgboffs[vd->fbi.frontbuf]) / 2;
			vd->fbi.video_changed = true;
			break;

		case 1:         /* back buffer */
			dest = (uint16_t *)(vd->fbi.ram + vd->fbi.rgboffs[vd->fbi.backbuf]);
			destmax = (vd->fbi.mask + 1 - vd->fbi.rgboffs[vd->fbi.backbuf]) / 2;
			break;

		default:        /* reserved */
			return 0;
	}
	depth = (uint16_t *)(vd->fbi.ram + vd->fbi.auxoffs);
	depthmax = (vd->fbi.mask + 1 - vd->fbi.auxoffs) / 2;

	/* simple case: no pipeline */
	if (!LFBMODE_ENABLE_PIXEL_PIPELINE(vd->reg[lfbMode].u))
	{
		DECLARE_DITHER_POINTERS_NO_DITHER_VAR;
		uint32_t bufoffs;

		if (LOG_LFB) vd->logerror("VOODOO.LFB:write raw mode %X (%d,%d) = %08X & %08X\n", LFBMODE_WRITE_FORMAT(vd->reg[lfbMode].u), x, y, data, mem_mask);

		/* determine the screen Y */
		scry = y;
		if (LFBMODE_Y_ORIGIN(vd->reg[lfbMode].u))
			scry = (vd->fbi.yorigin - y);

		/* advance pointers to the proper row */
		bufoffs = scry * vd->fbi.rowpixels + x;

		/* compute dithering */
		COMPUTE_DITHER_POINTERS_NO_DITHER_VAR(vd->reg[fbzMode].u, y);

		/* wait for any outstanding work to finish */
		poly_wait(vd->poly, "LFB Write");

		/* loop over up to two pixels */
		for (pix = 0; mask; pix++)
		{
			/* make sure we care about this pixel */
			if (mask & 0x0f)
			{
				/* write to the RGB buffer */
				if ((mask & LFB_RGB_PRESENT) && bufoffs < destmax)
				{
					/* apply dithering and write to the screen */
					APPLY_DITHER(vd->reg[fbzMode].u, x, dither_lookup, sr[pix], sg[pix], sb[pix]);
					dest[bufoffs] = (sr[pix] << 11) | (sg[pix] << 5) | sb[pix];
				}

				/* make sure we have an aux buffer to write to */
				if (depth && bufoffs < depthmax)
				{
					/* write to the alpha buffer */
					if ((mask & LFB_ALPHA_PRESENT) && FBZMODE_ENABLE_ALPHA_PLANES(vd->reg[fbzMode].u))
						depth[bufoffs] = sa[pix];

					/* write to the depth buffer */
					if ((mask & (LFB_DEPTH_PRESENT | LFB_DEPTH_PRESENT_MSW)) && !FBZMODE_ENABLE_ALPHA_PLANES(vd->reg[fbzMode].u))
						depth[bufoffs] = sz[pix];
				}

				/* track pixel writes to the frame buffer regardless of mask */
				vd->reg[fbiPixelsOut].u++;
			}

			/* advance our pointers */
			bufoffs++;
			x++;
			mask >>= 4;
		}
	}

	/* tricky case: run the full pixel pipeline on the pixel */
	else
	{
		DECLARE_DITHER_POINTERS;

		if (LOG_LFB) vd->logerror("VOODOO.LFB:write pipelined mode %X (%d,%d) = %08X & %08X\n", LFBMODE_WRITE_FORMAT(vd->reg[lfbMode].u), x, y, data, mem_mask);

		/* determine the screen Y */
		scry = y;
		if (FBZMODE_Y_ORIGIN(vd->reg[fbzMode].u))
			scry = (vd->fbi.yorigin - y);

		/* advance pointers to the proper row */
		dest += scry * vd->fbi.rowpixels;
		if (depth)
			depth += scry * vd->fbi.rowpixels;

		/* compute dithering */
		COMPUTE_DITHER_POINTERS(vd->reg[fbzMode].u, y, vd->reg[fogMode].u);

		/* loop over up to two pixels */
		for (pix = 0; mask; pix++)
		{
			/* make sure we care about this pixel */
			if (mask & 0x0f)
			{
				stats_block *stats = &vd->fbi.lfb_stats;
				int64_t iterw;
				if (LFBMODE_WRITE_W_SELECT(vd->reg[lfbMode].u)) {
					iterw = (uint32_t) vd->reg[zaColor].u << 16;
				} else {
					// The most significant fractional bits of 16.32 W are set to z
					iterw = (uint32_t) sz[pix] << 16;
				}
				int32_t iterz = sz[pix] << 12;

				/* apply clipping */
				if (FBZMODE_ENABLE_CLIPPING(vd->reg[fbzMode].u))
				{
					if (x < ((vd->reg[clipLeftRight].u >> 16) & 0x3ff) ||
						x >= (vd->reg[clipLeftRight].u & 0x3ff) ||
						scry < ((vd->reg[clipLowYHighY].u >> 16) & 0x3ff) ||
						scry >= (vd->reg[clipLowYHighY].u & 0x3ff))
					{
						stats->pixels_in++;
						stats->clip_fail++;
						goto nextpixel;
					}
				}

				rgbaint_t color, preFog;
				rgbaint_t iterargb(0);


				/* pixel pipeline part 1 handles depth testing and stippling */
				//PIXEL_PIPELINE_BEGIN(v, stats, x, y, vd->reg[fbzColorPath].u, vd->reg[fbzMode].u, iterz, iterw);
// Start PIXEL_PIPE_BEGIN copy
				//#define PIXEL_PIPELINE_BEGIN(VV, STATS, XX, YY, FBZCOLORPATH, FBZMODE, ITERZ, ITERW)
					int32_t biasdepth;
					int32_t r, g, b;

					(stats)->pixels_in++;

					/* apply clipping */
					/* note that for perf reasons, we assume the caller has done clipping */

					/* handle stippling */
					if (FBZMODE_ENABLE_STIPPLE(vd->reg[fbzMode].u))
					{
						/* rotate mode */
						if (FBZMODE_STIPPLE_PATTERN(vd->reg[fbzMode].u) == 0)
						{
							vd->reg[stipple].u = (vd->reg[stipple].u << 1) | (vd->reg[stipple].u >> 31);
							if ((vd->reg[stipple].u & 0x80000000) == 0)
							{
								vd->stats.total_stippled++;
								goto skipdrawdepth;
							}
						}

						/* pattern mode */
						else
						{
							int stipple_index = ((y & 3) << 3) | (~x & 7);
							if (((vd->reg[stipple].u >> stipple_index) & 1) == 0)
							{
								vd->stats.total_stippled++;
								goto nextpixel;
							}
						}
					}
// End PIXEL_PIPELINE_BEGIN COPY

				// Depth testing value for lfb pipeline writes is directly from write data, no biasing is used
				biasdepth = (uint32_t) sz[pix];


				/* Perform depth testing */
				if (FBZMODE_ENABLE_DEPTHBUF(vd->reg[fbzMode].u))
					if (!depthTest((uint16_t) vd->reg[zaColor].u, stats, depth[x], vd->reg[fbzMode].u, biasdepth))
						goto nextpixel;

				/* use the RGBA we stashed above */
				color.set(sa[pix], sr[pix], sg[pix], sb[pix]);

				/* handle chroma key */
				if (FBZMODE_ENABLE_CHROMAKEY(vd->reg[fbzMode].u))
					if (!chromaKeyTest(vd, stats, vd->reg[fbzMode].u, color))
						goto nextpixel;
				/* handle alpha mask */
				if (FBZMODE_ENABLE_ALPHA_MASK(vd->reg[fbzMode].u))
					if (!alphaMaskTest(stats, vd->reg[fbzMode].u, color.get_a()))
						goto nextpixel;
				/* handle alpha test */
				if (ALPHAMODE_ALPHATEST(vd->reg[alphaMode].u))
					if (!alphaTest(vd->reg[alphaMode].rgb.a, stats, vd->reg[alphaMode].u, color.get_a()))
						goto nextpixel;

				/* perform fogging */
				preFog.set(color);
				if (FOGMODE_ENABLE_FOG(vd->reg[fogMode].u))
					applyFogging(vd, vd->reg[fbzMode].u, vd->reg[fogMode].u, vd->reg[fbzColorPath].u, x, dither4, biasdepth, color, iterz, iterw, iterargb);

				/* wait for any outstanding work to finish */
				poly_wait(vd->poly, "LFB Write");

				/* perform alpha blending */
				if (ALPHAMODE_ALPHABLEND(vd->reg[alphaMode].u))
					alphaBlend(vd->reg[fbzMode].u, vd->reg[alphaMode].u, x, dither, dest[x], depth, preFog, color, vd->fbi.rgb565);

				/* pixel pipeline part 2 handles final output */
				PIXEL_PIPELINE_END(stats, dither_lookup, x, dest, depth, vd->reg[fbzMode].u) { };
nextpixel:
			/* advance our pointers */
			x++;
			mask >>= 4;
		}
	}

	return 0;
}



/*************************************
 *
 *  Voodoo texture RAM writes
 *
 *************************************/

int32_t voodoo_device::texture_w(voodoo_device *vd, offs_t offset, uint32_t data)
{
	int tmunum = (offset >> 19) & 0x03;
	tmu_state *t;

	/* statistics */
	vd->stats.tex_writes++;

	/* point to the right TMU */
	if (!(vd->chipmask & (2 << tmunum)))
		return 0;
	t = &vd->tmu[tmunum];

	if (TEXLOD_TDIRECT_WRITE(t->reg[tLOD].u))
		fatalerror("Texture direct write!\n");

	/* wait for any outstanding work to finish */
	poly_wait(vd->poly, "Texture write");

	/* update texture info if dirty */
	if (t->regdirty)
		t->recompute_texture_params();

	/* swizzle the data */
	if (TEXLOD_TDATA_SWIZZLE(t->reg[tLOD].u))
		data = swapendian_int32(data);
	if (TEXLOD_TDATA_SWAP(t->reg[tLOD].u))
		data = (data >> 16) | (data << 16);

	/* 8-bit texture case */
	if (TEXMODE_FORMAT(t->reg[textureMode].u) < 8)
	{
		int lod, tt, ts;
		uint32_t tbaseaddr;
		uint8_t *dest;

		/* extract info */
		if (vd->vd_type <= TYPE_VOODOO_2)
		{
			lod = (offset >> 15) & 0x0f;
			tt = (offset >> 7) & 0xff;

			/* old code has a bit about how this is broken in gauntleg unless we always look at TMU0 */
			if (TEXMODE_SEQ_8_DOWNLD(vd->tmu[0].reg/*t->reg*/[textureMode].u)) {
				ts = (offset << 2) & 0xfc;
			}
			else {
				ts = (offset << 1) & 0xfc;
			}
			/* validate parameters */
			if (lod > 8)
				return 0;

			/* compute the base address */
			tbaseaddr = t->lodoffset[lod];
			tbaseaddr += tt * ((t->wmask >> lod) + 1) + ts;

			if (LOG_TEXTURE_RAM) vd->logerror("Texture 8-bit w: lod=%d s=%d t=%d data=%08X\n", lod, ts, tt, data);
		}
		else
		{
			tbaseaddr = t->lodoffset[0] + offset*4;

			if (LOG_TEXTURE_RAM) vd->logerror("Texture 8-bit w: offset=%X data=%08X\n", offset*4, data);
		}

		/* write the four bytes in little-endian order */
		dest = t->ram;
		tbaseaddr &= t->mask;
		dest[BYTE4_XOR_LE(tbaseaddr + 0)] = (data >> 0) & 0xff;
		dest[BYTE4_XOR_LE(tbaseaddr + 1)] = (data >> 8) & 0xff;
		dest[BYTE4_XOR_LE(tbaseaddr + 2)] = (data >> 16) & 0xff;
		dest[BYTE4_XOR_LE(tbaseaddr + 3)] = (data >> 24) & 0xff;
	}

	/* 16-bit texture case */
	else
	{
		int lod, tt, ts;
		uint32_t tbaseaddr;
		uint16_t *dest;

		/* extract info */
		if (vd->vd_type <= TYPE_VOODOO_2)
		{
			lod = (offset >> 15) & 0x0f;
			tt = (offset >> 7) & 0xff;
			ts = (offset << 1) & 0xfe;

			/* validate parameters */
			if (lod > 8)
				return 0;

			/* compute the base address */
			tbaseaddr = t->lodoffset[lod];
			tbaseaddr += 2 * (tt * ((t->wmask >> lod) + 1) + ts);

			if (LOG_TEXTURE_RAM) vd->logerror("Texture 16-bit w: lod=%d s=%d t=%d data=%08X\n", lod, ts, tt, data);
		}
		else
		{
			tbaseaddr = t->lodoffset[0] + offset*4;

			if (LOG_TEXTURE_RAM) vd->logerror("Texture 16-bit w: offset=%X data=%08X\n", offset*4, data);
		}

		/* write the two words in little-endian order */
		dest = (uint16_t *)t->ram;
		tbaseaddr &= t->mask;
		tbaseaddr >>= 1;
		dest[BYTE_XOR_LE(tbaseaddr + 0)] = (data >> 0) & 0xffff;
		dest[BYTE_XOR_LE(tbaseaddr + 1)] = (data >> 16) & 0xffff;
	}

	return 0;
}



/*************************************
 *
 *  Flush data from the FIFOs
 *
 *************************************/

void voodoo_device::flush_fifos(voodoo_device *vd, attotime current_time)
{
	static uint8_t in_flush;

	/* check for recursive calls */
	if (in_flush)
		return;
	in_flush = true;

	if (!vd->pci.op_pending) fatalerror("flush_fifos called with no pending operation\n");

	if (LOG_FIFO_VERBOSE)
	{
		vd->logerror("VOODOO.FIFO:flush_fifos start -- pending=%s cur=%s\n",
				vd->pci.op_end_time.as_string(18), current_time.as_string(18));
	}

	/* loop while we still have cycles to burn */
	while (vd->pci.op_end_time <= current_time)
	{
		int32_t extra_cycles = 0;
		int32_t cycles;

		/* loop over 0-cycle stuff; this constitutes the bulk of our writes */
		do
		{
			fifo_state *fifo;
			uint32_t address;
			uint32_t data;

			/* we might be in CMDFIFO mode */
			if (vd->fbi.cmdfifo[0].enable)
			{
				/* if we don't have anything to execute, we're done for now */
				cycles = vd->cmdfifo_execute_if_ready(vd->fbi.cmdfifo[0]);
				if (cycles == -1)
				{
					vd->pci.op_pending = false;
					in_flush = false;
					if (LOG_FIFO_VERBOSE) vd->logerror("VOODOO.FIFO:flush_fifos end -- CMDFIFO empty\n");
					return;
				}
			}
			else if (vd->fbi.cmdfifo[1].enable)
			{
				/* if we don't have anything to execute, we're done for now */
				cycles = vd->cmdfifo_execute_if_ready(vd->fbi.cmdfifo[1]);
				if (cycles == -1)
				{
					vd->pci.op_pending = false;
					in_flush = false;
					if (LOG_FIFO_VERBOSE) vd->logerror("VOODOO.FIFO:flush_fifos end -- CMDFIFO empty\n");
					return;
				}
			}

			/* else we are in standard PCI/memory FIFO mode */
			else
			{
				/* choose which FIFO to read from */
				if (!vd->fbi.fifo.empty())
					fifo = &vd->fbi.fifo;
				else if (!vd->pci.fifo.empty())
					fifo = &vd->pci.fifo;
				else
				{
					vd->pci.op_pending = false;
					in_flush = false;
					if (LOG_FIFO_VERBOSE) vd->logerror("VOODOO.FIFO:flush_fifos end -- FIFOs empty\n");
					return;
				}

				/* extract address and data */
				address = fifo->remove();
				data = fifo->remove();

				/* target the appropriate location */
				if ((address & (0xc00000/4)) == 0)
					cycles = register_w(vd, address, data);
				else if (address & (0x800000/4))
					cycles = texture_w(vd, address, data);
				else
				{
					uint32_t mem_mask = 0xffffffff;

					/* compute mem_mask */
					if (address & 0x80000000)
						mem_mask &= 0x0000ffff;
					if (address & 0x40000000)
						mem_mask &= 0xffff0000;
					address &= 0xffffff;

					cycles = lfb_w(vd, address, data, mem_mask);
				}
			}

			/* accumulate smaller operations */
			if (cycles < ACCUMULATE_THRESHOLD)
			{
				extra_cycles += cycles;
				cycles = 0;
			}
		}
		while (cycles == 0);

		/* account for extra cycles */
		cycles += extra_cycles;

		/* account for those cycles */
		vd->pci.op_end_time += cycles * vd->subseconds_per_cycle;

		if (LOG_FIFO_VERBOSE)
		{
			vd->logerror("VOODOO.FIFO:update -- pending=%s cur=%s\n",
					vd->pci.op_end_time.as_string(18), current_time.as_string(18));
		}
	}

	if (LOG_FIFO_VERBOSE)
	{
		vd->logerror("VOODOO.FIFO:flush_fifos end -- pending command complete at %s\n",
				vd->pci.op_end_time.as_string(18));
	}

	in_flush = false;
}



/*************************************
 *
 *  Handle a write to the Voodoo
 *  memory space
 *
 *************************************/

void voodoo_device::voodoo_w(offs_t offset, u32 data, u32 mem_mask)
{
	int stall = false;

	g_profiler.start(PROFILER_USER1);

	/* should not be getting accesses while stalled */
	if (pci.stall_state != NOT_STALLED)
		logerror("voodoo_w while stalled!\n");

	/* if we have something pending, flush the FIFOs up to the current time */
	if (pci.op_pending)
		flush_fifos(this, machine().time());

	/* special handling for registers */
	if ((offset & 0xc00000/4) == 0)
	{
		uint8_t access;

		/* some special stuff for Voodoo 2 */
		if (vd_type >= TYPE_VOODOO_2)
		{
			/* we might be in CMDFIFO mode */
			if (FBIINIT7_CMDFIFO_ENABLE(reg[fbiInit7].u))
			{
				/* if bit 21 is set, we're writing to the FIFO */
				if (offset & 0x200000/4)
				{
					/* check for byte swizzling (bit 18) */
					if (offset & 0x40000/4)
						data = swapendian_int32(data);
					cmdfifo_w(this, &fbi.cmdfifo[0], offset & 0xffff, data);
					g_profiler.stop();
					return;
				}

				/* we're a register access; but only certain ones are allowed */
				access = regaccess[offset & 0xff];
				if (!(access & REGISTER_WRITETHRU))
				{
					/* track swap buffers regardless */
					if ((offset & 0xff) == swapbufferCMD)
						fbi.swaps_pending++;

					logerror("Ignoring write to %s in CMDFIFO mode\n", regnames[offset & 0xff]);
					g_profiler.stop();
					return;
				}
			}

			/* if not, we might be byte swizzled (bit 20) */
			else if (offset & 0x100000/4)
				data = swapendian_int32(data);
		}

		/* check the access behavior; note that the table works even if the */
		/* alternate mapping is used */
		access = regaccess[offset & 0xff];

		/* ignore if writes aren't allowed */
		if (!(access & REGISTER_WRITE))
		{
			g_profiler.stop();
			return;
		}

		// if this is non-FIFO command, execute immediately
		if (!(access & REGISTER_FIFO)) {
			register_w(this, offset, data);
			g_profiler.stop();
			return;
		}

		/* track swap buffers */
		if ((offset & 0xff) == swapbufferCMD)
			fbi.swaps_pending++;
	}

	/* if we don't have anything pending, or if FIFOs are disabled, just execute */
	if (!pci.op_pending || !INITEN_ENABLE_PCI_FIFO(pci.init_enable))
	{
		int cycles;

		/* target the appropriate location */
		if ((offset & (0xc00000/4)) == 0)
			cycles = register_w(this, offset, data);
		else if (offset & (0x800000/4))
			cycles = texture_w(this, offset, data);
		else
			cycles = lfb_w(this, offset, data, mem_mask);

		/* if we ended up with cycles, mark the operation pending */
		if (cycles)
		{
			pci.op_pending = true;
			pci.op_end_time = machine().time() + cycles * subseconds_per_cycle;

			if (LOG_FIFO_VERBOSE)
			{
				logerror("VOODOO.FIFO:direct write start at %s end at %s\n",
						machine().time().as_string(18),
						pci.op_end_time.as_string(18));
			}
		}
		g_profiler.stop();
		return;
	}

	/* modify the offset based on the mem_mask */
	if (mem_mask != 0xffffffff)
	{
		if (!ACCESSING_BITS_16_31)
			offset |= 0x80000000;
		if (!ACCESSING_BITS_0_15)
			offset |= 0x40000000;
	}

	/* if there's room in the PCI FIFO, add there */
	if (LOG_FIFO_VERBOSE) logerror("VOODOO.%d.FIFO:voodoo_w adding to PCI FIFO @ %08X=%08X\n", this, offset, data);
	if (!pci.fifo.full())
	{
		pci.fifo.add(offset);
		pci.fifo.add(data);
	}
	else
		fatalerror("PCI FIFO full\n");

	/* handle flushing to the memory FIFO */
	if (FBIINIT0_ENABLE_MEMORY_FIFO(reg[fbiInit0].u) &&
		pci.fifo.space() <= 2 * FBIINIT4_MEMORY_FIFO_LWM(reg[fbiInit4].u))
	{
		uint8_t valid[4];

		/* determine which types of data can go to the memory FIFO */
		valid[0] = true;
		valid[1] = FBIINIT0_LFB_TO_MEMORY_FIFO(reg[fbiInit0].u);
		valid[2] = valid[3] = FBIINIT0_TEXMEM_TO_MEMORY_FIFO(reg[fbiInit0].u);

		/* flush everything we can */
		if (LOG_FIFO_VERBOSE) logerror("VOODOO.FIFO:voodoo_w moving PCI FIFO to memory FIFO\n");
		while (!pci.fifo.empty() && valid[(pci.fifo.peek() >> 22) & 3])
		{
			fbi.fifo.add(pci.fifo.remove());
			fbi.fifo.add(pci.fifo.remove());
		}

		/* if we're above the HWM as a result, stall */
		if (FBIINIT0_STALL_PCIE_FOR_HWM(reg[fbiInit0].u) &&
			fbi.fifo.items() >= 2 * 32 * FBIINIT0_MEMORY_FIFO_HWM(reg[fbiInit0].u))
		{
			if (LOG_FIFO) logerror("VOODOO.FIFO:voodoo_w hit memory FIFO HWM -- stalling\n");
			stall_cpu(STALLED_UNTIL_FIFO_LWM, machine().time());
		}
	}

	/* if we're at the LWM for the PCI FIFO, stall */
	if (FBIINIT0_STALL_PCIE_FOR_HWM(reg[fbiInit0].u) &&
		pci.fifo.space() <= 2 * FBIINIT0_PCI_FIFO_LWM(reg[fbiInit0].u))
	{
		if (LOG_FIFO) logerror("VOODOO.FIFO:voodoo_w hit PCI FIFO free LWM -- stalling\n");
		stall_cpu(STALLED_UNTIL_FIFO_LWM, machine().time());
	}

	/* if we weren't ready, and this is a non-FIFO access, stall until the FIFOs are clear */
	if (stall)
	{
		if (LOG_FIFO_VERBOSE) logerror("VOODOO.FIFO:voodoo_w wrote non-FIFO register -- stalling until clear\n");
		stall_cpu(STALLED_UNTIL_FIFO_EMPTY, machine().time());
	}

	g_profiler.stop();
}



/*************************************
 *
 *  Handle a register read
 *
 *************************************/

uint32_t voodoo_device::register_r(voodoo_device *vd, offs_t offset)
{
	int regnum = offset & 0xff;
	uint32_t result;

	/* statistics */
	vd->stats.reg_reads++;

	/* first make sure this register is readable */
	if (!(vd->regaccess[regnum] & REGISTER_READ))
	{
		vd->logerror("VOODOO.ERROR:Invalid attempt to read %s\n", regnum < 225 ? vd->regnames[regnum] : "unknown register");
		return 0xffffffff;
	}

	/* default result is the FBI register value */
	result = vd->reg[regnum].u;

	/* some registers are dynamic; compute them */
	switch (regnum)
	{
		case vdstatus:

			/* start with a blank slate */
			result = 0;

			/* bits 5:0 are the PCI FIFO free space */
			if (vd->pci.fifo.empty())
				result |= 0x3f << 0;
			else
			{
				int temp = vd->pci.fifo.space()/2;
				if (temp > 0x3f)
					temp = 0x3f;
				result |= temp << 0;
			}

			/* bit 6 is the vertical retrace */
			result |= vd->fbi.vblank << 6;

			/* bit 7 is FBI graphics engine busy */
			if (vd->pci.op_pending)
				result |= 1 << 7;

			/* bit 8 is TREX busy */
			if (vd->pci.op_pending)
				result |= 1 << 8;

			/* bit 9 is overall busy */
			if (vd->pci.op_pending)
				result |= 1 << 9;

			/* Banshee is different starting here */
			if (vd->vd_type < TYPE_VOODOO_BANSHEE)
			{
				/* bits 11:10 specifies which buffer is visible */
				result |= vd->fbi.frontbuf << 10;

				/* bits 27:12 indicate memory FIFO freespace */
				if (!FBIINIT0_ENABLE_MEMORY_FIFO(vd->reg[fbiInit0].u) || vd->fbi.fifo.empty())
					result |= 0xffff << 12;
				else
				{
					int temp = vd->fbi.fifo.space()/2;
					if (temp > 0xffff)
						temp = 0xffff;
					result |= temp << 12;
				}
			}
			else
			{
				/* bit 10 is 2D busy */

				/* bit 11 is cmd FIFO 0 busy */
				if (vd->fbi.cmdfifo[0].enable && vd->fbi.cmdfifo[0].depth > 0)
					result |= 1 << 11;

				/* bit 12 is cmd FIFO 1 busy */
				if (vd->fbi.cmdfifo[1].enable && vd->fbi.cmdfifo[1].depth > 0)
					result |= 1 << 12;
			}

			/* bits 30:28 are the number of pending swaps */
			if (vd->fbi.swaps_pending > 7)
				result |= 7 << 28;
			else
				result |= vd->fbi.swaps_pending << 28;

			/* bit 31 is not used */

			/* eat some cycles since people like polling here */
			if (EAT_CYCLES) vd->m_cpu->eat_cycles(1000);
			break;

		/* bit 2 of the initEnable register maps this to dacRead */
		case fbiInit2:
			if (INITEN_REMAP_INIT_TO_DAC(vd->pci.init_enable))
				result = vd->dac.read_result;
			break;

		/* return the current visible scanline */
		case vRetrace:
			/* eat some cycles since people like polling here */
			if (EAT_CYCLES) vd->m_cpu->eat_cycles(10);
			// Return 0 if vblank is active
			if (vd->fbi.vblank) {
				result = 0;
			}
			else {
				// Want screen position from vblank off
				result = vd->m_screen->vpos();
			}
			break;

		/* return visible horizontal and vertical positions. Read by the Vegas startup sequence */
		case hvRetrace:
			/* eat some cycles since people like polling here */
			if (EAT_CYCLES) vd->m_cpu->eat_cycles(10);
			//result = 0x200 << 16;   /* should be between 0x7b and 0x267 */
			//result |= 0x80;         /* should be between 0x17 and 0x103 */
			// Return 0 if vblank is active
			if (vd->fbi.vblank) {
				result = 0;
			}
			else {
				// Want screen position from vblank off
				result = vd->m_screen->vpos();
			}
			// Hpos
			result |= vd->m_screen->hpos() << 16;
			break;

		/* cmdFifo -- Voodoo2 only */
		case cmdFifoRdPtr:
			result = vd->fbi.cmdfifo[0].rdptr;

			/* eat some cycles since people like polling here */
			if (EAT_CYCLES) vd->m_cpu->eat_cycles(1000);
			break;

		case cmdFifoAMin:
			result = vd->fbi.cmdfifo[0].amin;
			break;

		case cmdFifoAMax:
			result = vd->fbi.cmdfifo[0].amax;
			break;

		case cmdFifoDepth:
			result = vd->fbi.cmdfifo[0].depth;
			break;

		case cmdFifoHoles:
			result = vd->fbi.cmdfifo[0].holes;
			break;

		/* all counters are 24-bit only */
		case fbiPixelsIn:
		case fbiChromaFail:
		case fbiZfuncFail:
		case fbiAfuncFail:
		case fbiPixelsOut:
			vd->update_statistics(true);
			[[fallthrough]];
		case fbiTrianglesOut:
			result = vd->reg[regnum].u & 0xffffff;
			break;
	}

	if (LOG_REGISTERS)
	{
		int logit = true;

		/* don't log multiple identical status reads from the same address */
		if (regnum == vdstatus)
		{
			offs_t pc = vd->m_cpu->pc();
			if (pc == vd->last_status_pc && result == vd->last_status_value)
				logit = false;
			vd->last_status_pc = pc;
			vd->last_status_value = result;
		}
		if (regnum == cmdFifoRdPtr)
			logit = false;

		if (logit)
			vd->logerror("VOODOO.REG:%s read = %08X\n", vd->regnames[regnum], result);
	}

	return result;
}



/*************************************
 *
 *  Handle an LFB read
 *
 *************************************/

static uint32_t lfb_r(voodoo_device *vd, offs_t offset, bool lfb_3d)
{
	uint16_t *buffer;
	uint32_t bufmax;
	uint32_t bufoffs;
	uint32_t data;
	int x, y, scry, destbuf;

	/* statistics */
	vd->stats.lfb_reads++;

	/* compute X,Y */
	offset <<= 1;
	x = offset & ((1 << vd->fbi.lfb_stride) - 1);
	y = (offset >> vd->fbi.lfb_stride);

	/* select the target buffer */
	if (lfb_3d) {
		y &= 0x3ff;
		destbuf = (vd->vd_type >= TYPE_VOODOO_BANSHEE) ? 1 : LFBMODE_READ_BUFFER_SELECT(vd->reg[lfbMode].u);
		switch (destbuf)
		{
			case 0:         /* front buffer */
				buffer = (uint16_t *)(vd->fbi.ram + vd->fbi.rgboffs[vd->fbi.frontbuf]);
				bufmax = (vd->fbi.mask + 1 - vd->fbi.rgboffs[vd->fbi.frontbuf]) / 2;
				break;

			case 1:         /* back buffer */
				buffer = (uint16_t *)(vd->fbi.ram + vd->fbi.rgboffs[vd->fbi.backbuf]);
				bufmax = (vd->fbi.mask + 1 - vd->fbi.rgboffs[vd->fbi.backbuf]) / 2;
				break;

			case 2:         /* aux buffer */
				if (vd->fbi.auxoffs == ~0)
					return 0xffffffff;
				buffer = (uint16_t *)(vd->fbi.ram + vd->fbi.auxoffs);
				bufmax = (vd->fbi.mask + 1 - vd->fbi.auxoffs) / 2;
				break;

			default:        /* reserved */
				return 0xffffffff;
		}

		/* determine the screen Y */
		scry = y;
		if (LFBMODE_Y_ORIGIN(vd->reg[lfbMode].u))
			scry = (vd->fbi.yorigin - y);
	} else {
		// Direct lfb access
		buffer = (uint16_t *)(vd->fbi.ram + vd->fbi.lfb_base*4);
		bufmax = (vd->fbi.mask + 1 - vd->fbi.lfb_base*4) / 2;
		scry = y;
	}

	/* advance pointers to the proper row */
	bufoffs = scry * vd->fbi.rowpixels + x;
	if (bufoffs >= bufmax) {
		vd->logerror("LFB_R: Buffer offset out of bounds x=%i y=%i lfb_3d=%i offset=%08X bufoffs=%08X\n", x, y, lfb_3d, offset, (uint32_t) bufoffs);
		return 0xffffffff;
	}

	/* wait for any outstanding work to finish */
	poly_wait(vd->poly, "LFB read");

	/* compute the data */
	data = buffer[bufoffs + 0] | (buffer[bufoffs + 1] << 16);

	/* word swapping */
	if (LFBMODE_WORD_SWAP_READS(vd->reg[lfbMode].u))
		data = (data << 16) | (data >> 16);

	/* byte swizzling */
	if (LFBMODE_BYTE_SWIZZLE_READS(vd->reg[lfbMode].u))
		data = swapendian_int32(data);

	if (LOG_LFB) vd->logerror("VOODOO.LFB:read (%d,%d) = %08X\n", x, y, data);
	return data;
}



/*************************************
 *
 *  Handle a read from the Voodoo
 *  memory space
 *
 *************************************/

u32 voodoo_device::voodoo_r(offs_t offset)
{
	/* if we have something pending, flush the FIFOs up to the current time */
	if (pci.op_pending)
		flush_fifos(this, machine().time());

	/* target the appropriate location */
	if (!(offset & (0xc00000/4)))
		return register_r(this, offset);
	else if (!(offset & (0x800000/4)))
		return lfb_r(this, offset, true);

	return 0xffffffff;
}



/*************************************
 *
 *  Handle a read from the Banshee
 *  I/O space
 *
 *************************************/

u32 voodoo_banshee_device::banshee_agp_r(offs_t offset)
{
	uint32_t result;

	offset &= 0x1ff/4;

	/* switch off the offset */
	switch (offset)
	{
		case cmdRdPtrL0:
			result = fbi.cmdfifo[0].rdptr;
			break;

		case cmdAMin0:
			result = fbi.cmdfifo[0].amin;
			break;

		case cmdAMax0:
			result = fbi.cmdfifo[0].amax;
			break;

		case cmdFifoDepth0:
			result = fbi.cmdfifo[0].depth;
			break;

		case cmdHoleCnt0:
			result = fbi.cmdfifo[0].holes;
			break;

		case cmdRdPtrL1:
			result = fbi.cmdfifo[1].rdptr;
			break;

		case cmdAMin1:
			result = fbi.cmdfifo[1].amin;
			break;

		case cmdAMax1:
			result = fbi.cmdfifo[1].amax;
			break;

		case cmdFifoDepth1:
			result = fbi.cmdfifo[1].depth;
			break;

		case cmdHoleCnt1:
			result = fbi.cmdfifo[1].holes;
			break;

		default:
			result = banshee.agp[offset];
			break;
	}

	if (LOG_REGISTERS)
		logerror("%s:banshee_r(AGP:%s)\n", machine().describe_context(), banshee_agp_reg_name[offset]);
	return result;
}


u32 voodoo_banshee_device::banshee_r(offs_t offset, u32 mem_mask)
{
	uint32_t result = 0xffffffff;

	/* if we have something pending, flush the FIFOs up to the current time */
	if (pci.op_pending)
		flush_fifos(this, machine().time());

	if (offset < 0x80000/4)
		result = banshee_io_r(offset, mem_mask);
	else if (offset < 0x100000/4)
		result = banshee_agp_r(offset);
	else if (offset < 0x200000/4)
		logerror("%s:banshee_r(2D:%X)\n", machine().describe_context(), (offset*4) & 0xfffff);
	else if (offset < 0x600000/4)
		result = register_r(this, offset & 0x1fffff/4);
	else if (offset < 0x800000/4)
		logerror("%s:banshee_r(TEX0:%X)\n", machine().describe_context(), (offset*4) & 0x1fffff);
	else if (offset < 0xa00000/4)
		logerror("%s:banshee_r(TEX1:%X)\n", machine().describe_context(), (offset*4) & 0x1fffff);
	else if (offset < 0xc00000/4)
		logerror("%s:banshee_r(FLASH Bios ROM:%X)\n", machine().describe_context(), (offset*4) & 0x3fffff);
	else if (offset < 0x1000000/4)
		logerror("%s:banshee_r(YUV:%X)\n", machine().describe_context(), (offset*4) & 0x3fffff);
	else if (offset < 0x2000000/4)
	{
		result = lfb_r(this, offset & 0xffffff/4, true);
	} else {
			logerror("%s:banshee_r(%X) Access out of bounds\n", machine().describe_context(), offset*4);
	}
	return result;
}


u32 voodoo_banshee_device::banshee_fb_r(offs_t offset)
{
	uint32_t result = 0xffffffff;

	/* if we have something pending, flush the FIFOs up to the current time */
	if (pci.op_pending)
		flush_fifos(this, machine().time());

	if (offset < fbi.lfb_base)
	{
#if LOG_LFB
		logerror("%s:banshee_fb_r(%X)\n", machine().describe_context(), offset*4);
#endif
		if (offset*4 <= fbi.mask)
			result = ((uint32_t *)fbi.ram)[offset];
		else
			logerror("%s:banshee_fb_r(%X) Access out of bounds\n", machine().describe_context(), offset*4);
	}
	else {
		if (LOG_LFB)
			logerror("%s:banshee_fb_r(%X) to lfb_r: %08X lfb_base=%08X\n", machine().describe_context(), offset*4, offset - fbi.lfb_base, fbi.lfb_base);
		result = lfb_r(this, offset - fbi.lfb_base, false);
	}
	return result;
}


u8 voodoo_banshee_device::banshee_vga_r(offs_t offset)
{
	uint8_t result = 0xff;

	offset &= 0x1f;

	/* switch off the offset */
	switch (offset + 0x3c0)
	{
		/* attribute access */
		case 0x3c0:
			if (banshee.vga[0x3c1 & 0x1f] < std::size(banshee.att))
				result = banshee.att[banshee.vga[0x3c1 & 0x1f]];
			if (LOG_REGISTERS)
				logerror("%s:banshee_att_r(%X)\n", machine().describe_context(), banshee.vga[0x3c1 & 0x1f]);
			break;

		/* Input status 0 */
		case 0x3c2:
			/*
			    bit 7 = Interrupt Status. When its value is ?1?, denotes that an interrupt is pending.
			    bit 6:5 = Feature Connector. These 2 bits are readable bits from the feature connector.
			    bit 4 = Sense. This bit reflects the state of the DAC monitor sense logic.
			    bit 3:0 = Reserved. Read back as 0.
			*/
			result = 0x00;
			if (LOG_REGISTERS)
				logerror("%s:banshee_vga_r(%X)\n", machine().describe_context(), 0x3c0+offset);
			break;

		/* Sequencer access */
		case 0x3c5:
			if (banshee.vga[0x3c4 & 0x1f] < std::size(banshee.seq))
				result = banshee.seq[banshee.vga[0x3c4 & 0x1f]];
			if (LOG_REGISTERS)
				logerror("%s:banshee_seq_r(%X)\n", machine().describe_context(), banshee.vga[0x3c4 & 0x1f]);
			break;

		/* Feature control */
		case 0x3ca:
			result = banshee.vga[0x3da & 0x1f];
			banshee.attff = 0;
			if (LOG_REGISTERS)
				logerror("%s:banshee_vga_r(%X)\n", machine().describe_context(), 0x3c0+offset);
			break;

		/* Miscellaneous output */
		case 0x3cc:
			result = banshee.vga[0x3c2 & 0x1f];
			if (LOG_REGISTERS)
				logerror("%s:banshee_vga_r(%X)\n", machine().describe_context(), 0x3c0+offset);
			break;

		/* Graphics controller access */
		case 0x3cf:
			if (banshee.vga[0x3ce & 0x1f] < std::size(banshee.gc))
				result = banshee.gc[banshee.vga[0x3ce & 0x1f]];
			if (LOG_REGISTERS)
				logerror("%s:banshee_gc_r(%X)\n", machine().describe_context(), banshee.vga[0x3ce & 0x1f]);
			break;

		/* CRTC access */
		case 0x3d5:
			if (banshee.vga[0x3d4 & 0x1f] < std::size(banshee.crtc))
				result = banshee.crtc[banshee.vga[0x3d4 & 0x1f]];
			if (LOG_REGISTERS)
				logerror("%s:banshee_crtc_r(%X)\n", machine().describe_context(), banshee.vga[0x3d4 & 0x1f]);
			break;

		/* Input status 1 */
		case 0x3da:
			/*
			    bit 7:6 = Reserved. These bits read back 0.
			    bit 5:4 = Display Status. These 2 bits reflect 2 of the 8 pixel data outputs from the Attribute
			                controller, as determined by the Attribute controller index 0x12 bits 4 and 5.
			    bit 3 = Vertical sync Status. A ?1? indicates vertical retrace is in progress.
			    bit 2:1 = Reserved. These bits read back 0x2.
			    bit 0 = Display Disable. When this bit is 1, either horizontal or vertical display end has occurred,
			                otherwise video data is being displayed.
			*/
			result = 0x04;
			if (LOG_REGISTERS)
				logerror("%s:banshee_vga_r(%X)\n", machine().describe_context(), 0x3c0+offset);
			break;

		default:
			result = banshee.vga[offset];
			if (LOG_REGISTERS)
				logerror("%s:banshee_vga_r(%X)\n", machine().describe_context(), 0x3c0+offset);
			break;
	}
	return result;
}


u32 voodoo_banshee_device::banshee_io_r(offs_t offset, u32 mem_mask)
{
	uint32_t result;

	offset &= 0xff/4;

	/* switch off the offset */
	switch (offset)
	{
		case io_status:
			result = register_r(this, 0);
			break;

		case io_dacData:
			result = fbi.clut[banshee.io[io_dacAddr] & 0x1ff] = banshee.io[offset];
			if (LOG_REGISTERS)
				logerror("%s:banshee_dac_r(%X)\n", machine().describe_context(), banshee.io[io_dacAddr] & 0x1ff);
			break;

		case io_vgab0:  case io_vgab4:  case io_vgab8:  case io_vgabc:
		case io_vgac0:  case io_vgac4:  case io_vgac8:  case io_vgacc:
		case io_vgad0:  case io_vgad4:  case io_vgad8:  case io_vgadc:
			result = 0;
			if (ACCESSING_BITS_0_7)
				result |= banshee_vga_r(offset*4+0) << 0;
			if (ACCESSING_BITS_8_15)
				result |= banshee_vga_r(offset*4+1) << 8;
			if (ACCESSING_BITS_16_23)
				result |= banshee_vga_r(offset*4+2) << 16;
			if (ACCESSING_BITS_24_31)
				result |= banshee_vga_r(offset*4+3) << 24;
			break;

		default:
			result = banshee.io[offset];
			if (LOG_REGISTERS)
				logerror("%s:banshee_io_r(%s)\n", machine().describe_context(), banshee_io_reg_name[offset]);
			break;
	}

	return result;
}


u32 voodoo_banshee_device::banshee_rom_r(offs_t offset)
{
	logerror("%s:banshee_rom_r(%X)\n", machine().describe_context(), offset*4);
	return 0xffffffff;
}

static void blit_2d(voodoo_device *vd, uint32_t data)
{
	switch (vd->banshee.blt_cmd)
	{
		case 0:         // NOP - wait for idle
		{
			break;
		}

		case 1:         // Screen-to-screen blit
		{
			// TODO
#if LOG_BANSHEE_2D
			vd->logerror("   blit_2d:screen_to_screen: src X %d, src Y %d\n", data & 0xfff, (data >> 16) & 0xfff);
#endif
			break;
		}

		case 2:         // Screen-to-screen stretch blit
		{
			fatalerror("   blit_2d:screen_to_screen_stretch: src X %d, src Y %d\n", data & 0xfff, (data >> 16) & 0xfff);
		}

		case 3:         // Host-to-screen blit
		{
			uint32_t addr = vd->banshee.blt_dst_base;

			addr += (vd->banshee.blt_dst_y * vd->banshee.blt_dst_stride) + (vd->banshee.blt_dst_x * vd->banshee.blt_dst_bpp);

#if LOG_BANSHEE_2D
			vd->logerror("   blit_2d:host_to_screen: %08x -> %08x, %d, %d\n", data, addr, vd->banshee.blt_dst_x, vd->banshee.blt_dst_y);
#endif

			switch (vd->banshee.blt_dst_bpp)
			{
				case 1:
					vd->fbi.ram[addr+0] = data & 0xff;
					vd->fbi.ram[addr+1] = (data >> 8) & 0xff;
					vd->fbi.ram[addr+2] = (data >> 16) & 0xff;
					vd->fbi.ram[addr+3] = (data >> 24) & 0xff;
					vd->banshee.blt_dst_x += 4;
					break;
				case 2:
					vd->fbi.ram[addr+1] = data & 0xff;
					vd->fbi.ram[addr+0] = (data >> 8) & 0xff;
					vd->fbi.ram[addr+3] = (data >> 16) & 0xff;
					vd->fbi.ram[addr+2] = (data >> 24) & 0xff;
					vd->banshee.blt_dst_x += 2;
					break;
				case 3:
					vd->banshee.blt_dst_x += 1;
					break;
				case 4:
					vd->fbi.ram[addr+3] = data & 0xff;
					vd->fbi.ram[addr+2] = (data >> 8) & 0xff;
					vd->fbi.ram[addr+1] = (data >> 16) & 0xff;
					vd->fbi.ram[addr+0] = (data >> 24) & 0xff;
					vd->banshee.blt_dst_x += 1;
					break;
			}

			if (vd->banshee.blt_dst_x >= vd->banshee.blt_dst_width)
			{
				vd->banshee.blt_dst_x = 0;
				vd->banshee.blt_dst_y++;
			}
			break;
		}

		case 5:         // Rectangle fill
		{
			fatalerror("blit_2d:rectangle_fill: src X %d, src Y %d\n", data & 0xfff, (data >> 16) & 0xfff);
		}

		case 6:         // Line
		{
			fatalerror("blit_2d:line: end X %d, end Y %d\n", data & 0xfff, (data >> 16) & 0xfff);
		}

		case 7:         // Polyline
		{
			fatalerror("blit_2d:polyline: end X %d, end Y %d\n", data & 0xfff, (data >> 16) & 0xfff);
		}
=======
>>>>>>> 1f192de4

//-------------------------------------------------
//  reg_starts_w -- write to startS (14.18)
//  reg_starts_w -- write to startT (14.18)
//  reg_dsdx_w -- write to dSdX (14.18)
//  reg_dtdx_w -- write to dTdX (14.18)
//  reg_dsdy_w -- write to dSdY (14.18)
//  reg_dtdy_w -- write to dTdY (14.18)
//-------------------------------------------------

u32 voodoo_1_device::reg_starts_w(u32 chipmask, u32 regnum, u32 data)
{
	s64 data64 = s64(s32(data)) << 14;
	if (BIT(chipmask, 1)) m_tmu[0].regs().write_start_s(data64);
	if (BIT(chipmask, 2)) m_tmu[1].regs().write_start_s(data64);
	return 0;
}
u32 voodoo_1_device::reg_startt_w(u32 chipmask, u32 regnum, u32 data)
{
	s64 data64 = s64(s32(data)) << 14;
	if (BIT(chipmask, 1)) m_tmu[0].regs().write_start_t(data64);
	if (BIT(chipmask, 2)) m_tmu[1].regs().write_start_t(data64);
	return 0;
}
u32 voodoo_1_device::reg_dsdx_w(u32 chipmask, u32 regnum, u32 data)
{
	s64 data64 = s64(s32(data)) << 14;
	if (BIT(chipmask, 1)) m_tmu[0].regs().write_ds_dx(data64);
	if (BIT(chipmask, 2)) m_tmu[1].regs().write_ds_dx(data64);
	return 0;
}
u32 voodoo_1_device::reg_dtdx_w(u32 chipmask, u32 regnum, u32 data)
{
	s64 data64 = s64(s32(data)) << 14;
	if (BIT(chipmask, 1)) m_tmu[0].regs().write_dt_dx(data64);
	if (BIT(chipmask, 2)) m_tmu[1].regs().write_dt_dx(data64);
	return 0;
}
u32 voodoo_1_device::reg_dsdy_w(u32 chipmask, u32 regnum, u32 data)
{
	s64 data64 = s64(s32(data)) << 14;
	if (BIT(chipmask, 1)) m_tmu[0].regs().write_ds_dy(data64);
	if (BIT(chipmask, 2)) m_tmu[1].regs().write_ds_dy(data64);
	return 0;
}
u32 voodoo_1_device::reg_dtdy_w(u32 chipmask, u32 regnum, u32 data)
{
	s64 data64 = s64(s32(data)) << 14;
	if (BIT(chipmask, 1)) m_tmu[0].regs().write_dt_dy(data64);
	if (BIT(chipmask, 2)) m_tmu[1].regs().write_dt_dy(data64);
	return 0;
}


//-------------------------------------------------
//  reg_fstarts_w -- write to fstartS
//  reg_fstartt_w -- write to fstartT
//  reg_fdsdx_w -- write to fdSdX
//  reg_fdtdx_w -- write to fdTdX
//  reg_fdsdy_w -- write to fdSdY
//  reg_fdtdy_w -- write to fdTdY
//-------------------------------------------------

u32 voodoo_1_device::reg_fstarts_w(u32 chipmask, u32 regnum, u32 data)
{
	s64 data64 = float_to_int64(data, 32);
	if (BIT(chipmask, 1)) m_tmu[0].regs().write_start_s(data64);
	if (BIT(chipmask, 2)) m_tmu[1].regs().write_start_s(data64);
	return 0;
}
u32 voodoo_1_device::reg_fstartt_w(u32 chipmask, u32 regnum, u32 data)
{
<<<<<<< HEAD
	uint32_t old;

	offset &= 0xff/4;
	old = banshee.io[offset];

	/* switch off the offset */
	switch (offset)
	{
		case io_vidProcCfg:
			COMBINE_DATA(&banshee.io[offset]);
			if ((banshee.io[offset] ^ old) & 0x2800)
				fbi.clut_dirty = true;
			if (LOG_REGISTERS)
				logerror("%s:banshee_io_w(%s) = %08X & %08X\n", machine().describe_context(), banshee_io_reg_name[offset], data, mem_mask);
			break;

		case io_dacData:
			COMBINE_DATA(&banshee.io[offset]);
			if (banshee.io[offset] != fbi.clut[banshee.io[io_dacAddr] & 0x1ff])
			{
				fbi.clut[banshee.io[io_dacAddr] & 0x1ff] = banshee.io[offset];
				fbi.clut_dirty = true;
			}
			if (LOG_REGISTERS)
				logerror("%s:banshee_dac_w(%X) = %08X & %08X\n", machine().describe_context(), banshee.io[io_dacAddr] & 0x1ff, data, mem_mask);
			break;

		case io_miscInit0:
			COMBINE_DATA(&banshee.io[offset]);
			fbi.yorigin = (data >> 18) & 0xfff;
			if (LOG_REGISTERS)
				logerror("%s:banshee_io_w(%s) = %08X & %08X\n", machine().describe_context(), banshee_io_reg_name[offset], data, mem_mask);
			break;

		case io_vidScreenSize:
			if (data & 0xfff)
				fbi.width = data & 0xfff;
			if (data & 0xfff000)
				fbi.height = (data >> 12) & 0xfff;
			[[fallthrough]];
		case io_vidOverlayDudx:
		case io_vidOverlayDvdy:
		{
			COMBINE_DATA(&banshee.io[offset]);

			// Get horizontal total and vertical total from CRTC registers
			int htotal = (banshee.crtc[0] + 5) * 8;
			int vtotal = banshee.crtc[6];
			vtotal |= ((banshee.crtc[7] >> 0) & 0x1) << 8;
			vtotal |= ((banshee.crtc[7] >> 5) & 0x1) << 9;
			vtotal += 2;

			int vstart = banshee.crtc[0x10];
			vstart |= ((banshee.crtc[7] >> 2) & 0x1) << 8;
			vstart |= ((banshee.crtc[7] >> 7) & 0x1) << 9;

			int vstop = banshee.crtc[0x11] & 0xf;
			// Compare to see if vstop is before or after low 4 bits of vstart
			if (vstop < (vstart & 0xf))
				vstop |= (vstart + 0x10) & ~0xf;
			else
				vstop |= vstart & ~0xf;

			// Get pll k, m and n from pllCtrl0
			const uint32_t k = (banshee.io[io_pllCtrl0] >> 0) & 0x3;
			const uint32_t m = (banshee.io[io_pllCtrl0] >> 2) & 0x3f;
			const uint32_t n = (banshee.io[io_pllCtrl0] >> 8) & 0xff;
			const double video_clock = (XTAL(14'318'181) * (n + 2) / ((m + 2) << k)).dvalue();
			const double frame_period = vtotal * htotal / video_clock;
			//osd_printf_info("k: %d m: %d n: %d clock: %f period: %f rate: %.2f\n", k, m, n, video_clock, frame_period, 1.0 / frame_period);

			int width = fbi.width;
			int height = fbi.height;
			//vd->fbi.xoffs = hbp;
			//vd->fbi.yoffs = vbp;

			if (banshee.io[io_vidOverlayDudx] != 0)
				width = (fbi.width * banshee.io[io_vidOverlayDudx]) / 1048576;
			if (banshee.io[io_vidOverlayDvdy] != 0)
				height = (fbi.height * banshee.io[io_vidOverlayDvdy]) / 1048576;
			if (LOG_REGISTERS)
				logerror("configure screen: htotal: %d vtotal: %d vstart: %d vstop: %d width: %d height: %d refresh: %f\n",
					htotal, vtotal, vstart, vstop, width, height, 1.0 / frame_period);
			if (htotal > 0 && vtotal > 0) {
				rectangle visarea(0, width - 1, 0, height - 1);
				m_screen->configure(htotal, vtotal, visarea, subseconds::from_double(frame_period));

				// Set the vsync start and stop
				fbi.vsyncstart = vstart;
				fbi.vsyncstop = vstop;
				adjust_vblank_timer();
			}
			if (LOG_REGISTERS)
				logerror("%s:banshee_io_w(%s) = %08X & %08X\n", machine().describe_context(), banshee_io_reg_name[offset], data, mem_mask);
			break;
		}

		case io_lfbMemoryConfig:
			fbi.lfb_base = (data & 0x1fff) << (12-2);
			fbi.lfb_stride = ((data >> 13) & 7) + 9;
			if (LOG_REGISTERS)
				logerror("%s:banshee_io_w(%s) = %08X & %08X\n", machine().describe_context(), banshee_io_reg_name[offset], data, mem_mask);
			break;

		case io_vgab0:  case io_vgab4:  case io_vgab8:  case io_vgabc:
		case io_vgac0:  case io_vgac4:  case io_vgac8:  case io_vgacc:
		case io_vgad0:  case io_vgad4:  case io_vgad8:  case io_vgadc:
			if (ACCESSING_BITS_0_7)
				banshee_vga_w(offset*4+0, data >> 0);
			if (ACCESSING_BITS_8_15)
				banshee_vga_w(offset*4+1, data >> 8);
			if (ACCESSING_BITS_16_23)
				banshee_vga_w(offset*4+2, data >> 16);
			if (ACCESSING_BITS_24_31)
				banshee_vga_w(offset*4+3, data >> 24);
			if (LOG_REGISTERS)
				logerror("%s:banshee_io_w(%s) = %08X & %08X\n", machine().describe_context(), banshee_io_reg_name[offset], data, mem_mask);
			break;

		default:
			COMBINE_DATA(&banshee.io[offset]);
			if (LOG_REGISTERS)
				logerror("%s:banshee_io_w(%s) = %08X & %08X\n", machine().describe_context(), banshee_io_reg_name[offset], data, mem_mask);
			break;
	}
=======
	s64 data64 = float_to_int64(data, 32);
	if (BIT(chipmask, 1)) m_tmu[0].regs().write_start_t(data64);
	if (BIT(chipmask, 2)) m_tmu[1].regs().write_start_t(data64);
	return 0;
>>>>>>> 1f192de4
}
u32 voodoo_1_device::reg_fdsdx_w(u32 chipmask, u32 regnum, u32 data)
{
	s64 data64 = float_to_int64(data, 32);
	if (BIT(chipmask, 1)) m_tmu[0].regs().write_ds_dx(data64);
	if (BIT(chipmask, 2)) m_tmu[1].regs().write_ds_dx(data64);
	return 0;
}
u32 voodoo_1_device::reg_fdtdx_w(u32 chipmask, u32 regnum, u32 data)
{
	s64 data64 = float_to_int64(data, 32);
	if (BIT(chipmask, 1)) m_tmu[0].regs().write_dt_dx(data64);
	if (BIT(chipmask, 2)) m_tmu[1].regs().write_dt_dx(data64);
	return 0;
}
u32 voodoo_1_device::reg_fdsdy_w(u32 chipmask, u32 regnum, u32 data)
{
	s64 data64 = float_to_int64(data, 32);
	if (BIT(chipmask, 1)) m_tmu[0].regs().write_ds_dy(data64);
	if (BIT(chipmask, 2)) m_tmu[1].regs().write_ds_dy(data64);
	return 0;
}
u32 voodoo_1_device::reg_fdtdy_w(u32 chipmask, u32 regnum, u32 data)
{
	s64 data64 = float_to_int64(data, 32);
	if (BIT(chipmask, 1)) m_tmu[0].regs().write_dt_dy(data64);
	if (BIT(chipmask, 2)) m_tmu[1].regs().write_dt_dy(data64);
	return 0;
}


//-------------------------------------------------
//  reg_startw_w -- write to startW (2.30 -> 16.32)
//  reg_dwdx_w -- write to dWdX (2.30 -> 16.32)
//  reg_dwdy_w -- write to dWdY (2.30 -> 16.32)
//-------------------------------------------------

u32 voodoo_1_device::reg_startw_w(u32 chipmask, u32 regnum, u32 data)
{
	s64 data64 = s64(s32(data)) << 2;
	if (BIT(chipmask, 0))          m_reg.write_start_w(data64);
	if (BIT(chipmask, 1)) m_tmu[0].regs().write_start_w(data64);
	if (BIT(chipmask, 2)) m_tmu[1].regs().write_start_w(data64);
	return 0;
}
u32 voodoo_1_device::reg_dwdx_w(u32 chipmask, u32 regnum, u32 data)
{
	s64 data64 = s64(s32(data)) << 2;
	if (BIT(chipmask, 0))          m_reg.write_dw_dx(data64);
	if (BIT(chipmask, 1)) m_tmu[0].regs().write_dw_dx(data64);
	if (BIT(chipmask, 2)) m_tmu[1].regs().write_dw_dx(data64);
	return 0;
}
u32 voodoo_1_device::reg_dwdy_w(u32 chipmask, u32 regnum, u32 data)
{
	s64 data64 = s64(s32(data)) << 2;
	if (BIT(chipmask, 0))          m_reg.write_dw_dy(data64);
	if (BIT(chipmask, 1)) m_tmu[0].regs().write_dw_dy(data64);
	if (BIT(chipmask, 2)) m_tmu[1].regs().write_dw_dy(data64);
	return 0;
}


//-------------------------------------------------
//  reg_fstartw_w -- write to fstartW
//  reg_fdwdx_w -- write to fdWdX
//  reg_fdwdy_w -- write to fdWdY
//-------------------------------------------------

u32 voodoo_1_device::reg_fstartw_w(u32 chipmask, u32 regnum, u32 data)
{
	s64 data64 = float_to_int64(data, 32);
	if (BIT(chipmask, 0))          m_reg.write_start_w(data64);
	if (BIT(chipmask, 1)) m_tmu[0].regs().write_start_w(data64);
	if (BIT(chipmask, 2)) m_tmu[1].regs().write_start_w(data64);
	return 0;
}
u32 voodoo_1_device::reg_fdwdx_w(u32 chipmask, u32 regnum, u32 data)
{
	s64 data64 = float_to_int64(data, 32);
	if (BIT(chipmask, 0))          m_reg.write_dw_dx(data64);
	if (BIT(chipmask, 1)) m_tmu[0].regs().write_dw_dx(data64);
	if (BIT(chipmask, 2)) m_tmu[1].regs().write_dw_dx(data64);
	return 0;
}
u32 voodoo_1_device::reg_fdwdy_w(u32 chipmask, u32 regnum, u32 data)
{
	s64 data64 = float_to_int64(data, 32);
	if (BIT(chipmask, 0))          m_reg.write_dw_dy(data64);
	if (BIT(chipmask, 1)) m_tmu[0].regs().write_dw_dy(data64);
	if (BIT(chipmask, 2)) m_tmu[1].regs().write_dw_dy(data64);
	return 0;
}


//-------------------------------------------------
//  reg_triangle_w -- write to triangleCMD/
//  ftriangleCMD
//-------------------------------------------------

<<<<<<< HEAD
	if (m_tmumem1 != 0)
		tmu_config |= 0xc0;  // two TMUs

	chipmask = 0x01;
	subseconds_per_cycle = subseconds::from_hz(freq);
	trigger = 51324 + index;

	/* build the rasterizer table */
	std::fill(std::begin(raster_hash), std::end(raster_hash), nullptr);
	for (const raster_info *info = predef_raster_table; info->callback; info++)
		add_rasterizer(this, info);

	/* set up the PCI FIFO */
	pci.fifo.base = pci.fifo_mem;
	pci.fifo.size = 64*2;
	pci.fifo.in = pci.fifo.out = 0;
	pci.stall_state = NOT_STALLED;
	pci.continue_timer = timer_alloc(*this, FUNC(voodoo_device::stall_cpu_callback));

	/* allocate memory */
	void *fbmem, *tmumem[2];
	uint32_t tmumem0 = m_tmumem0;
	uint32_t tmumem1 = m_tmumem1;
	if (vd_type <= TYPE_VOODOO_2)
	{
		/* separate FB/TMU memory */
		fbmem = (m_fbmem_alloc = std::make_unique<uint8_t[]>(m_fbmem << 20)).get();
		tmumem[0] = (m_tmumem_alloc[0] = std::make_unique<uint8_t[]>(m_tmumem0 << 20)).get();
		tmumem[1] = (m_tmumem1 != 0) ? (m_tmumem_alloc[1] = std::make_unique<uint8_t[]>(m_tmumem1 << 20)).get() : nullptr;
	}
	else
	{
		/* shared memory */
		tmumem[0] = tmumem[1] = fbmem = (m_fbmem_alloc = std::make_unique<uint8_t[]>(m_fbmem << 20)).get();
		tmumem0 = m_fbmem;
		if (vd_type == TYPE_VOODOO_3)
			tmumem1 = m_fbmem;
	}
=======
u32 voodoo_1_device::reg_triangle_w(u32 chipmask, u32 regnum, u32 data)
{
	return triangle();
}
>>>>>>> 1f192de4


//-------------------------------------------------
//  reg_nop_w -- write to nopCMD
//-------------------------------------------------

u32 voodoo_1_device::reg_nop_w(u32 chipmask, u32 regnum, u32 data)
{
	// NOP should synchronize the pipeline; in theory we can mostly get away without
	// it, but gtfore06 shows flicker on some golfers if we don't respect it; some
	// games (notably gradius4) take a noticeable hit when this is present, so it
	// may be worth adding an option to not block here
	m_renderer->wait("reg_nop_w");

	if (BIT(data, 0))
		reset_counters();
	if (BIT(data, 1))
		m_reg.write(voodoo_regs::reg_fbiTrianglesOut, 0);
	return 0;
}


//-------------------------------------------------
//  reg_fastfill_w -- write to fastfillCMD
//-------------------------------------------------

u32 voodoo_1_device::reg_fastfill_w(u32 chipmask, u32 regnum, u32 data)
{
	auto &poly = m_renderer->alloc_poly();

	// determine the draw buffer (Banshee and later are hard-coded to the back buffer)
	poly.destbase = draw_buffer_indirect(m_reg.fbz_mode().draw_buffer());
	if (poly.destbase == nullptr)
		return 0;
	poly.depthbase = aux_buffer();
	poly.clipleft = m_reg.clip_left();
	poly.clipright = m_reg.clip_right();
	poly.cliptop = m_reg.clip_top();
	poly.clipbottom = m_reg.clip_bottom();
	poly.color1 = m_reg.color1().argb();
	poly.zacolor = m_reg.za_color();

	// 2 pixels per clock
	return m_renderer->enqueue_fastfill(poly) / 2;
}


//-------------------------------------------------
//  reg_swapbuffer_w -- write to swapbufferCMD
//-------------------------------------------------

u32 voodoo_1_device::reg_swapbuffer_w(u32 chipmask, u32 regnum, u32 data)
{
	// the don't swap value is Voodoo 2-only, masked off by the register engine
	m_vblank_swap_pending = true;
	m_vblank_swap = BIT(data, 1, 8);
	m_vblank_dont_swap = BIT(data, 9);

	// if we're not syncing to the retrace, process the command immediately
	if (!BIT(data, 0))
	{
		swap_buffers();
		return 0;
	}

	// determine how many cycles to wait; we deliberately overshoot here because
	// the final count gets updated on the VBLANK
	return (m_vblank_swap + 1) * clock() / 10;
}


//-------------------------------------------------
//  reg_fogtable_w -- write to fogTable
//-------------------------------------------------

u32 voodoo_1_device::reg_fogtable_w(u32 chipmask, u32 regnum, u32 data)
{
	if (BIT(chipmask, 0)) m_renderer->write_fog(2 * (regnum - voodoo_regs::reg_fogTable), data);
	return 0;
}


//-------------------------------------------------
//  reg_fbiinit_w -- write to an fbiinit register
//-------------------------------------------------

u32 voodoo_1_device::reg_fbiinit_w(u32 chipmask, u32 regnum, u32 data)
{
	if (BIT(chipmask, 0) && m_init_enable.enable_hw_init())
	{
		m_renderer->wait("reg_fbiinit_w");
		m_reg.write(regnum, data);

		// handle resets written to fbiInit0
		if (regnum == voodoo_regs::reg_fbiInit0 && m_reg.fbi_init0().graphics_reset())
			soft_reset();
		if (regnum == voodoo_regs::reg_fbiInit0 && m_reg.fbi_init0().fifo_reset())
			m_pci_fifo.reset();

		// compute FIFO layout when fbiInit0 or fbiInit4 change
		if (regnum == voodoo_regs::reg_fbiInit0 || regnum == voodoo_regs::reg_fbiInit4)
			recompute_fbmem_fifo();

		// recompute video memory when fbiInit1 or fbiInit2 change
		if (regnum == voodoo_regs::reg_fbiInit1 || regnum == voodoo_regs::reg_fbiInit2)
			recompute_video_memory();

		// update Y origina when fbiInit3 changes
		if (regnum == voodoo_regs::reg_fbiInit3)
			m_renderer->set_yorigin(m_reg.fbi_init3().yorigin_subtract());
	}
	return 0;
}


//-------------------------------------------------
//  reg_video_w -- write to a video configuration
//  register; synchronize then recompute everything
//-------------------------------------------------

u32 voodoo_1_device::reg_video_w(u32 chipmask, u32 regnum, u32 data)
{
	if (BIT(chipmask, 0))
	{
		m_renderer->wait("reg_video_w");
		m_reg.write(regnum, data);

		auto const hsync = m_reg.hsync<true>();
		auto const vsync = m_reg.vsync<true>();
		auto const back_porch = m_reg.back_porch<true>();
		auto const video_dimensions = m_reg.video_dimensions<true>();
		if (hsync.raw() != 0 && vsync.raw() != 0 && video_dimensions.raw() != 0 && back_porch.raw() != 0)
		{
			recompute_video_timing(
					hsync.hsync_on(), hsync.hsync_off(),
					video_dimensions.xwidth(), back_porch.horizontal() + 2,
					vsync.vsync_on(), vsync.vsync_off(),
					video_dimensions.yheight(), back_porch.vertical());
		}
	}
	return 0;
}


//-------------------------------------------------
//  reg_clut_w -- write to clutData; mark dirty if
//  changed
//-------------------------------------------------

u32 voodoo_1_device::reg_clut_w(u32 chipmask, u32 regnum, u32 data)
{
	if (BIT(chipmask, 0))
	{
		if (m_reg.fbi_init1().video_timing_reset() == 0)
		{
			int index = BIT(data, 24, 8);
			if (index <= 32 && m_clut[index] != data)
			{
				screen().update_partial(screen().vpos());
				m_clut[index] = data;
				m_clut_dirty = true;
			}
		}
		else
			logerror("clutData ignored because video timing reset = 1\n");
	}
	return 0;
}


//-------------------------------------------------
//  reg_dac_w -- write to dacData
//-------------------------------------------------

u32 voodoo_1_device::reg_dac_w(u32 chipmask, u32 regnum, u32 data)
{
	if (BIT(chipmask, 0))
	{
		// upper 2 address bits are only on Voodoo2+ but are masked by the
		// register entry for Voodoo 1 so safe to just use them as presented
		u32 regnum = BIT(data, 8, 3) + 8 * BIT(data, 12, 2);
		if (!BIT(data, 11))
			m_dac_reg[regnum] = BIT(data, 0, 8);
		else
		{
			// this is just to make startup happy
			m_dac_read_result = m_dac_reg[regnum];
			switch (m_dac_reg[7])
			{
				case 0x01:  m_dac_read_result = 0x55; break;
				case 0x07:  m_dac_read_result = 0x71; break;
				case 0x0b:  m_dac_read_result = 0x79; break;
			}
		}
	}
	return 0;
}


//-------------------------------------------------
//  reg_texture_w -- passive write to a TMU; mark
//  dirty if changed
//-------------------------------------------------

u32 voodoo_1_device::reg_texture_w(u32 chipmask, u32 regnum, u32 data)
{
	if (BIT(chipmask, 1))
	{
		if (data != m_tmu[0].regs().read(regnum))
		{
			m_tmu[0].regs().write(regnum, data);
			m_tmu[0].mark_dirty();
		}
	}
	if (BIT(chipmask, 2))
	{
		if (data != m_tmu[1].regs().read(regnum))
		{
			m_tmu[1].regs().write(regnum, data);
			m_tmu[1].mark_dirty();
		}
	}
	return 0;
}


//-------------------------------------------------
//  reg_palette_w -- passive write to a palette or
//  NCC table; mark dirty if changed
//-------------------------------------------------

u32 voodoo_1_device::reg_palette_w(u32 chipmask, u32 regnum, u32 data)
{
	if (BIT(chipmask, 1)) m_tmu[0].ncc_w(regnum, data);
	if (BIT(chipmask, 2)) m_tmu[1].ncc_w(regnum, data);
	return 0;
}


//-------------------------------------------------
//  adjust_vblank_start_timer -- adjust the VBLANK
//  start timer based on latest information
//-------------------------------------------------

void voodoo_1_device::adjust_vblank_start_timer()
{
	attotime time_until_blank = screen().time_until_pos(m_vsyncstart);
	if (LOG_VBLANK_SWAP)
		logerror("adjust_vblank_start_timer: period: %s\n", time_until_blank.as_string());

	// if zero, adjust to next frame, otherwise we may get stuck in an infinite loop
	if (time_until_blank == attotime::zero)
		time_until_blank = screen().frame_period();
	m_vsync_start_timer->adjust(time_until_blank);
}


//-------------------------------------------------
//  vblank_start -- timer callback for the start
//  of VBLANK
//-------------------------------------------------

void voodoo_1_device::vblank_start(void *ptr, s32 param)
{
	if (LOG_VBLANK_SWAP)
		logerror("--- vblank start\n");

	// flush the pipes
	if (operation_pending())
	{
		if (LOG_VBLANK_SWAP)
			logerror("---- vblank flush begin\n");
		flush_fifos(machine().time());
		if (LOG_VBLANK_SWAP)
			logerror("---- vblank flush end\n");
	}

	// increment the count
	m_vblank_count = std::min(m_vblank_count + 1, 250);

	// logging
	if (LOG_VBLANK_SWAP)
		logerror("---- vblank count = %u swap = %u pending = %u", m_vblank_count, m_vblank_swap, m_vblank_swap_pending);
	if (LOG_VBLANK_SWAP && m_vblank_swap_pending)
		logerror(" (target=%d)", m_vblank_swap);
	if (LOG_VBLANK_SWAP)
		logerror("\n");

	// if we're past the swap count, do the swap
	if (m_vblank_swap_pending && m_vblank_count >= m_vblank_swap)
		swap_buffers();

	// set a timer for the next off state
	m_vsync_stop_timer->adjust(screen().time_until_pos(m_vsyncstop));

	// set internal state and call the client
	m_vblank = true;

	// notify external VBLANK handler on all models
	if (!m_vblank_cb.isnull())
		m_vblank_cb(true);
}


//-------------------------------------------------
//  vblank_stop -- timer callback for the end of
//  VBLANK
//-------------------------------------------------

void voodoo_1_device::vblank_stop(void *ptr, s32 param)
{
	if (LOG_VBLANK_SWAP)
		logerror("--- vblank end\n");

	// set internal state and call the client
	m_vblank = false;

	// notify external VBLANK handler on all models
	if (!m_vblank_cb.isnull())
		m_vblank_cb(false);

	// go to the end of the next frame
	adjust_vblank_start_timer();
}


//-------------------------------------------------
//  swap_buffers -- perform a buffer swap; in most
//  cases this comes at VBLANK time
//-------------------------------------------------

void voodoo_1_device::swap_buffers()
{
	if (LOG_VBLANK_SWAP)
		logerror("--- swap_buffers @ %d\n", screen().vpos());

	// force a partial update
	m_renderer->wait("swap_buffers");
	screen().update_partial(screen().vpos());
	m_video_changed = true;

	// keep a history of swap intervals
	m_reg.update_swap_history(std::min<u8>(m_vblank_count, 15));

	// rotate the buffers; implementation differs between models
	rotate_buffers();

	// decrement the pending count and reset our state
	if (m_swaps_pending != 0)
		m_swaps_pending--;
	m_vblank_count = 0;
	m_vblank_swap_pending = false;

	// reset the last_op_time to now and start processing the next command
	if (operation_pending())
	{
		if (LOG_VBLANK_SWAP)
			logerror("---- swap_buffers flush begin\n");
		flush_fifos(m_operation_end = machine().time());
		if (LOG_VBLANK_SWAP)
			logerror("---- swap_buffers flush end\n");
	}

	// we may be able to unstall now
	if (m_stall_state != NOT_STALLED)
		check_stalled_cpu(machine().time());

	// periodically log rasterizer info
	m_stats.m_swaps++;
	if (m_stats.m_swaps % 1000 == 0)
		m_renderer->dump_rasterizer_stats();

	// update the statistics (debug)
	if (DEBUG_STATS)
	{
		if (m_stats.displayed())
		{
			update_statistics(true);
			m_stats.update_string(screen().visible_area(), m_reg.swap_history());
		}
		m_stats.reset();
	}
}


//-------------------------------------------------
//  rotate_buffers -- rotate the buffers according
//  to the current buffer config; this is split
//  out so later devices can override
//-------------------------------------------------

void voodoo_1_device::rotate_buffers()
{
	if (!m_vblank_dont_swap)
	{
		u32 buffers = (m_rgboffs[2] == ~0) ? 2 : 3;
		m_frontbuf = (m_frontbuf + 1) % buffers;
		m_backbuf = (m_frontbuf + 1) % buffers;
	}
}


//-------------------------------------------------
//  update_common -- shared update function
//-------------------------------------------------

int voodoo_1_device::update_common(bitmap_rgb32 &bitmap, const rectangle &cliprect, rgb_t const *pens)
{
	// flush the pipes
	if (operation_pending())
	{
		if (LOG_VBLANK_SWAP)
			logerror("---- update flush begin\n");
		flush_fifos(machine().time());
		if (LOG_VBLANK_SWAP)
			logerror("---- update flush end\n");
	}

	// reset the video changed flag
	bool changed = m_video_changed;
	m_video_changed = false;

	// select the buffer to draw
	int drawbuf = m_frontbuf;
	if (DEBUG_BACKBUF && machine().input().code_pressed(KEYCODE_L))
		drawbuf = m_backbuf;

	// copy from the current front buffer
	u32 rowpixels = m_renderer->rowpixels();
	u16 *buffer_base = draw_buffer(drawbuf);
	if (LOG_VBLANK_SWAP) logerror("--- update_common %d-%d @ %d from %08X\n", cliprect.min_y, cliprect.max_y, screen().vpos(), u32((u8 *)buffer_base - m_fbram));
	for (s32 y = cliprect.min_y; y <= cliprect.max_y; y++)
	{
		if (y < m_yoffs)
			continue;
		u16 const *const src = buffer_base + (y - m_yoffs) * rowpixels - m_xoffs;
		u32 *dst = &bitmap.pix(y);
		for (s32 x = cliprect.min_x; x <= cliprect.max_x; x++)
			dst[x] = pens[src[x]];
	}

	// update stats display
	if (DEBUG_STATS && m_stats.update_display_state(machine().input().code_pressed(KEYCODE_BACKSLASH)))
		popmessage(m_stats.string(), 0, 0);

	// overwrite with the depth buffer if debugging and the ENTER key is pressed
	if (DEBUG_DEPTH && machine().input().code_pressed(KEYCODE_ENTER))
		for (s32 y = cliprect.min_y; y <= cliprect.max_y; y++)
		{
			u16 const *const src = aux_buffer() + (y - m_yoffs) * rowpixels - m_xoffs;
			u32 *const dst = &bitmap.pix(y);
			for (s32 x = cliprect.min_x; x <= cliprect.max_x; x++)
				dst[x] = ((src[x] << 8) & 0xff0000) | ((src[x] >> 0) & 0xff00) | ((src[x] >> 8) & 0xff);
		}

	return changed;
}


//-------------------------------------------------
//  recompute_video_timing -- given hsync and
//  vsync parameter, find the best match for known
//  monitor types and select the best fit
//-------------------------------------------------

void voodoo_1_device::recompute_video_timing(u32 hsyncon, u32 hsyncoff, u32 hvis, u32 hbp, u32 vsyncon, u32 vsyncoff, u32 vvis, u32 vbp)
{
	u32 htotal = hsyncoff + 1 + hsyncon + 1;
	u32 vtotal = vsyncoff + vsyncon;

	// create a new visarea from the backporch and visible values
	rectangle visarea(hbp, hbp + std::max(s32(hvis) - 1, 0), vbp, vbp + std::max(s32(vvis) - 1, 0));

	// keep within bounds
	visarea.max_x = std::min<s32>(visarea.max_x, htotal - 1);
	visarea.max_y = std::min<s32>(visarea.max_y, vtotal - 1);

	// compute the new period for standard res, medium res, and VGA res
	attoseconds_t stdperiod = HZ_TO_ATTOSECONDS(15750) * vtotal;
	attoseconds_t medperiod = HZ_TO_ATTOSECONDS(25000) * vtotal;
	attoseconds_t vgaperiod = HZ_TO_ATTOSECONDS(31500) * vtotal;

	// compute a diff against the current refresh period
	attoseconds_t refresh = screen().frame_period().attoseconds();
	attoseconds_t stddiff = std::abs(stdperiod - refresh);
	attoseconds_t meddiff = std::abs(medperiod - refresh);
	attoseconds_t vgadiff = std::abs(vgaperiod - refresh);

	logerror("hSync=%d-%d, bp=%d, vis=%d  vSync=%d-%d, bp=%d, vis=%d\n", hsyncon, hsyncoff, hbp, hvis, vsyncon, vsyncoff, vbp, vvis);
	logerror("Horiz: %d-%d (%d total)  Vert: %d-%d (%d total) -- ", visarea.min_x, visarea.max_x, htotal, visarea.min_y, visarea.max_y, vtotal);

	// configure the screen based on which one matches the closest
	if (stddiff < meddiff && stddiff < vgadiff)
	{
		screen().configure(htotal, vtotal, visarea, stdperiod);
		logerror("Standard resolution, %f Hz\n", ATTOSECONDS_TO_HZ(stdperiod));
	}
	else if (meddiff < vgadiff)
	{
		screen().configure(htotal, vtotal, visarea, medperiod);
		logerror("Medium resolution, %f Hz\n", ATTOSECONDS_TO_HZ(medperiod));
	}
	else
	{
		screen().configure(htotal, vtotal, visarea, vgaperiod);
		logerror("VGA resolution, %f Hz\n", ATTOSECONDS_TO_HZ(vgaperiod));
	}

	// configure the new framebuffer info
	m_width = hvis;
	m_height = vvis;
	m_xoffs = hbp;
	m_yoffs = vbp;
	m_vsyncstart = vsyncoff;
	m_vsyncstop = vsyncon;
	logerror("yoffs: %d vsyncstart: %d vsyncstop: %d\n", vbp, m_vsyncstart, m_vsyncstop);

	adjust_vblank_start_timer();
}


//-------------------------------------------------
//  recompute_video_memory -- compute the layout
//  of video memory
//-------------------------------------------------

void voodoo_1_device::recompute_video_memory()
{
	// configuration is either double-buffered (0) or triple-buffered (1)
	u32 config = m_reg.fbi_init2().enable_triple_buf();

	// 4-bit tile count; tiles are 64x16
	u32 xtiles = m_reg.fbi_init1().x_video_tiles();
	recompute_video_memory_common(config, xtiles * 64);
}


//-------------------------------------------------
//  recompute_video_memory_common -- core logic
//  for video memory layout based on 2-bit config
//  and the computed rowpixels
//-------------------------------------------------

void voodoo_1_device::recompute_video_memory_common(u32 config, u32 rowpixels)
{
	// remember the front buffer configuration to check for changes
	u16 *starting_front = front_buffer();
	u32 starting_rowpix = m_renderer->rowpixels();

	// first RGB buffer always starts at 0
	m_rgboffs[0] = 0;

	// second RGB buffer starts immediately afterwards
	u32 const buffer_pages = m_reg.fbi_init2().video_buffer_offset();
	m_rgboffs[1] = buffer_pages * 0x1000;

	// remaining buffers are based on the config
	switch (config)
	{
		case 3: // reserved
//          logerror("VOODOO.ERROR:Unexpected memory configuration in recompute_video_memory!\n");
			[[fallthrough]];
		case 0: // 2 color buffers, 1 aux buffer
			m_rgboffs[2] = ~0;
			m_auxoffs = 2 * buffer_pages * 0x1000;
			break;

		case 1: // 3 color buffers, 0 aux buffers
			m_rgboffs[2] = 2 * buffer_pages * 0x1000;
			m_auxoffs = ~0;
			break;

		case 2: // 3 color buffers, 1 aux buffers
			m_rgboffs[2] = 2 * buffer_pages * 0x1000;
			m_auxoffs = 3 * buffer_pages * 0x1000;
			break;
	}

	// clamp the RGB buffers to video memory
	for (int buf = 0; buf < 3; buf++)
		if (m_rgboffs[buf] != ~0 && m_rgboffs[buf] > m_fbmask)
			m_rgboffs[buf] = m_fbmask;

	// clamp the aux buffer to video memory
	if (m_auxoffs != ~0 && m_auxoffs > m_fbmask)
		m_auxoffs = m_fbmask;

	// reset our front/back buffers if they are out of range
	if (m_rgboffs[2] == ~0)
	{
		if (m_frontbuf == 2)
			m_frontbuf = 0;
		if (m_backbuf == 2)
			m_backbuf = 0;
	}

<<<<<<< HEAD
voodoo_device::voodoo_device(const machine_config &mconfig, device_type type, const char *tag, device_t *owner, uint32_t clock, uint8_t vdt)
	: device_t(mconfig, type, tag, owner, clock)
	, m_fbmem(0)
	, m_tmumem0(0)
	, m_tmumem1(0)
	, m_vblank(*this)
	, m_stall(*this)
	, m_pciint(*this)
	, m_screen_finder(*this, finder_base::DUMMY_TAG)
	, m_cpu_finder(*this, finder_base::DUMMY_TAG)
	, index(0)
	, m_screen(nullptr)
	, m_cpu(nullptr)
	, vd_type(vdt)
	, chipmask(0)
	, freq(0)
	, subseconds_per_cycle()
	, extra_cycles(0)
	, trigger(0)
	, regaccess(nullptr)
	, regnames(nullptr)
	, alt_regmap(0)
	, poly(nullptr)
	, thread_stats(nullptr)
	, last_status_pc(0)
	, last_status_value(0)
	, next_rasterizer(0)
	, send_config(false)
	, tmu_config(0)
{
=======
	// mark video changed if the front buffer configuration is different
	if (front_buffer() != starting_front || rowpixels != starting_rowpix)
		m_video_changed = true;
	m_renderer->set_rowpixels(rowpixels);
>>>>>>> 1f192de4
}


//-------------------------------------------------
//  triangle - execute the 'triangle' command
//-------------------------------------------------

s32 voodoo_1_device::triangle()
{
	g_profiler.start(PROFILER_USER2);

	// allocate polygon information now
	auto &poly = m_renderer->alloc_poly();

	// determine the draw buffer
	poly.destbase = draw_buffer_indirect(m_reg.fbz_mode().draw_buffer());
	if (poly.destbase == nullptr)
		return TRIANGLE_SETUP_CLOCKS;
	poly.depthbase = aux_buffer();
	poly.clipleft = m_reg.clip_left();
	poly.clipright = m_reg.clip_right();
	poly.cliptop = m_reg.clip_top();
	poly.clipbottom = m_reg.clip_bottom();

	// fill in triangle parameters
	poly.ax = m_reg.ax();
	poly.ay = m_reg.ay();
	poly.startr = m_reg.start_r();
	poly.startg = m_reg.start_g();
	poly.startb = m_reg.start_b();
	poly.starta = m_reg.start_a();
	poly.startz = m_reg.start_z();
	poly.startw = m_reg.start_w();
	poly.drdx = m_reg.dr_dx();
	poly.dgdx = m_reg.dg_dx();
	poly.dbdx = m_reg.db_dx();
	poly.dadx = m_reg.da_dx();
	poly.dzdx = m_reg.dz_dx();
	poly.dwdx = m_reg.dw_dx();
	poly.drdy = m_reg.dr_dy();
	poly.dgdy = m_reg.dg_dy();
	poly.dbdy = m_reg.db_dy();
	poly.dady = m_reg.da_dy();
	poly.dzdy = m_reg.dz_dy();
	poly.dwdy = m_reg.dw_dy();

	// perform subpixel adjustments -- note that the documentation indicates this
	// is done in the internal registers, so do it there
	if (m_reg.fbz_colorpath().cca_subpixel_adjust())
	{
		s32 dx = 8 - (poly.ax & 15);
		s32 dy = 8 - (poly.ay & 15);

		// adjust iterated R,G,B,A and W/Z
		m_reg.write(voodoo_regs::reg_startR, poly.startr += (dy * poly.drdy + dx * poly.drdx) >> 4);
		m_reg.write(voodoo_regs::reg_startG, poly.startg += (dy * poly.dgdy + dx * poly.dgdx) >> 4);
		m_reg.write(voodoo_regs::reg_startB, poly.startb += (dy * poly.dbdy + dx * poly.dbdx) >> 4);
		m_reg.write(voodoo_regs::reg_startA, poly.starta += (dy * poly.dady + dx * poly.dadx) >> 4);
		m_reg.write(voodoo_regs::reg_startZ, poly.startz += (dy * poly.dzdy + dx * poly.dzdx) >> 4);
		m_reg.write_start_w(poly.startw += (dy * poly.dwdy + dx * poly.dwdx) >> 4);

		// adjust iterated W/S/T for TMU 0
		auto &tmu0regs = m_tmu[0].regs();
		tmu0regs.write_start_w(tmu0regs.start_w() + ((dy * tmu0regs.dw_dy() + dx * tmu0regs.dw_dx()) >> 4));
		tmu0regs.write_start_s(tmu0regs.start_s() + ((dy * tmu0regs.ds_dy() + dx * tmu0regs.ds_dx()) >> 4));
		tmu0regs.write_start_t(tmu0regs.start_t() + ((dy * tmu0regs.dt_dy() + dx * tmu0regs.dt_dx()) >> 4));

		// adjust iterated W/S/T for TMU 1
		if (BIT(m_chipmask, 2))
		{
			auto &tmu1regs = m_tmu[1].regs();
			tmu1regs.write_start_w(tmu1regs.start_w() + ((dy * tmu1regs.dw_dy() + dx * tmu1regs.dw_dx()) >> 4));
			tmu1regs.write_start_s(tmu1regs.start_s() + ((dy * tmu1regs.ds_dy() + dx * tmu1regs.ds_dx()) >> 4));
			tmu1regs.write_start_t(tmu1regs.start_t() + ((dy * tmu1regs.dt_dy() + dx * tmu1regs.dt_dx()) >> 4));
		}
	}

	// fill in texture 0 parameters
	poly.tex0 = nullptr;
	if (poly.raster.texmode0().raw() != 0xffffffff)
	{
		auto &tmu0regs = m_tmu[0].regs();
		poly.starts0 = tmu0regs.start_s();
		poly.startt0 = tmu0regs.start_t();
		poly.startw0 = tmu0regs.start_w();
		poly.ds0dx = tmu0regs.ds_dx();
		poly.dt0dx = tmu0regs.dt_dx();
		poly.dw0dx = tmu0regs.dw_dx();
		poly.ds0dy = tmu0regs.ds_dy();
		poly.dt0dy = tmu0regs.dt_dy();
		poly.dw0dy = tmu0regs.dw_dy();
		poly.tex0 = &m_tmu[0].prepare_texture(*m_renderer.get());
		if (DEBUG_STATS)
			m_stats.m_texture_mode[tmu0regs.texture_mode().format()]++;
	}

	// fill in texture 1 parameters
	poly.tex1 = nullptr;
	if (poly.raster.texmode1().raw() != 0xffffffff)
	{
		auto &tmu1regs = m_tmu[1].regs();
		poly.starts1 = tmu1regs.start_s();
		poly.startt1 = tmu1regs.start_t();
		poly.startw1 = tmu1regs.start_w();
		poly.ds1dx = tmu1regs.ds_dx();
		poly.dt1dx = tmu1regs.dt_dx();
		poly.dw1dx = tmu1regs.dw_dx();
		poly.ds1dy = tmu1regs.ds_dy();
		poly.dt1dy = tmu1regs.dt_dy();
		poly.dw1dy = tmu1regs.dw_dy();
		poly.tex1 = &m_tmu[1].prepare_texture(*m_renderer.get());
		if (DEBUG_STATS)
			m_stats.m_texture_mode[tmu1regs.texture_mode().format()]++;
	}

	// fill in color parameters
	poly.color0 = m_reg.color0().argb();
	poly.color1 = m_reg.color1().argb();
	poly.chromakey = m_reg.chroma_key().argb();
	poly.fogcolor = m_reg.fog_color().argb();
	poly.zacolor = m_reg.za_color();
	poly.stipple = m_reg.stipple();
	poly.alpharef = m_reg.alpha_mode().alpharef();

	// fill in the vertex data
	voodoo_renderer::vertex_t vert[3];
	vert[0].x = float(m_reg.ax()) * (1.0f / 16.0f);
	vert[0].y = float(m_reg.ay()) * (1.0f / 16.0f);
	vert[1].x = float(m_reg.bx()) * (1.0f / 16.0f);
	vert[1].y = float(m_reg.by()) * (1.0f / 16.0f);
	vert[2].x = float(m_reg.cx()) * (1.0f / 16.0f);
	vert[2].y = float(m_reg.cy()) * (1.0f / 16.0f);

	// enqueue a triangle
	s32 pixels = m_renderer->enqueue_triangle(poly, vert);

	// update stats
	m_reg.add(voodoo_regs::reg_fbiTrianglesOut, 1);
	if (DEBUG_STATS)
		m_stats.m_triangles++;

	g_profiler.stop();

	if (LOG_REGISTERS)
		logerror("cycles = %d\n", TRIANGLE_SETUP_CLOCKS + pixels);

	// 1 pixel per clock, plus some setup time
	return TRIANGLE_SETUP_CLOCKS + pixels;
}


//-------------------------------------------------
//  accumulate_statistics - add the statistics
//  from the given thread block to the shared
//  statistics
//-------------------------------------------------

void voodoo_1_device::accumulate_statistics(thread_stats_block const &block)
{
	// update live voodoo statistics
	m_reg.add(voodoo_regs::reg_fbiPixelsIn, block.pixels_in);
	m_reg.add(voodoo_regs::reg_fbiPixelsOut, block.pixels_out);
	m_reg.add(voodoo_regs::reg_fbiChromaFail, block.chroma_fail);
	m_reg.add(voodoo_regs::reg_fbiZfuncFail, block.zfunc_fail);
	m_reg.add(voodoo_regs::reg_fbiAfuncFail, block.afunc_fail);

	// update emulation statistics
	if (DEBUG_STATS)
		m_stats.add_emulation_stats(block);
}


//-------------------------------------------------
//  update_statistics - gather statistics from
//  all threads and then reset the thread-local
//  information
//-------------------------------------------------

void voodoo_1_device::update_statistics(bool accumulate)
{
	// accumulate/reset statistics from all units
	for (auto &stats : m_renderer->thread_stats())
	{
		if (accumulate)
			accumulate_statistics(stats);
		stats.reset();
	}

	// accumulate/reset statistics from the LFB
	if (accumulate)
		accumulate_statistics(m_lfb_stats);
	m_lfb_stats.reset();
}


//-------------------------------------------------
//  reset_counters - reset the exposed statistics
//  counters to 0
//-------------------------------------------------

void voodoo_1_device::reset_counters()
{
	update_statistics(false);
	m_reg.write(voodoo_regs::reg_fbiPixelsIn, 0);
	m_reg.write(voodoo_regs::reg_fbiChromaFail, 0);
	m_reg.write(voodoo_regs::reg_fbiZfuncFail, 0);
	m_reg.write(voodoo_regs::reg_fbiAfuncFail, 0);
	m_reg.write(voodoo_regs::reg_fbiPixelsOut, 0);
}


//-------------------------------------------------
//  check_stalled_cpu - determine if it's time to
//  un-stall a CPU given pending operations
//-------------------------------------------------

void voodoo_1_device::check_stalled_cpu(attotime current_time)
{
	bool resume = false;

	// flush anything we can
	if (operation_pending())
		flush_fifos(current_time);

	// if we're just stalled until the LWM is passed, see if we're ok now
	if (m_stall_state == STALLED_UNTIL_FIFO_LWM)
	{
		// if there's room in the memory FIFO now, we can proceed
		if (m_reg.fbi_init0().enable_memory_fifo())
		{
			if (m_fbmem_fifo.items() < 2 * 32 * m_reg.fbi_init0().memory_fifo_hwm())
				resume = true;
		}
		else if (m_pci_fifo.space() > 2 * m_reg.fbi_init0().pci_fifo_lwm())
			resume = true;
	}

	// if we're stalled until the FIFOs are empty, check now
	else if (m_stall_state == STALLED_UNTIL_FIFO_EMPTY)
	{
		if (m_reg.fbi_init0().enable_memory_fifo())
		{
			if (m_fbmem_fifo.empty() && m_pci_fifo.empty())
				resume = true;
		}
		else if (m_pci_fifo.empty())
			resume = true;
	}

	// resume if necessary
	if (resume || !operation_pending())
	{
		if (LOG_FIFO)
			logerror("VOODOO.FIFO:Stall condition cleared; resuming\n");
		m_stall_state = NOT_STALLED;

		// either call the callback, or trigger the trigger
		if (!m_stall_cb.isnull())
			m_stall_cb(false);
		else
			machine().scheduler().trigger(m_stall_trigger);
	}

	// if not, set a timer for the next one
	else
		m_stall_resume_timer->adjust(m_operation_end - current_time);
}


//-------------------------------------------------
//  stall_cpu - stall our associated CPU until
//  operations are complete
//-------------------------------------------------

void voodoo_1_device::stall_cpu(stall_state state)
{
	// sanity check
	assert(operation_pending());

	// set the state and update statistics
	m_stall_state = state;
	if (DEBUG_STATS)
		m_stats.m_stalls++;

	// either call the callback, or spin the CPU
	if (!m_stall_cb.isnull())
		m_stall_cb(true);
	else
		m_cpu->spin_until_trigger(m_stall_trigger);

	// set a timer to clear the stall
	m_stall_resume_timer->adjust(m_operation_end - machine().time());
}


//-------------------------------------------------
//  stall_resume_callback - timer callback to
//  check the stall state for our CPU
//-------------------------------------------------

void voodoo_1_device::stall_resume_callback(void *ptr, s32 param)
{
	check_stalled_cpu(machine().time());
}


//**************************************************************************
//  VOODOO 1 REGISTER MAP
//**************************************************************************

#define REGISTER_ENTRY(name, reader, writer, bits, chips, sync, fifo) \
	{ static_register_table_entry<voodoo_1_device>::make_mask(bits), register_table_entry::CHIPMASK_##chips | register_table_entry::SYNC_##sync | register_table_entry::FIFO_##fifo, #name, &voodoo_1_device::reg_##writer##_w, &voodoo_1_device::reg_##reader##_r },

#define RESERVED_ENTRY REGISTER_ENTRY(reserved, invalid, invalid, 32, FBI, NOSYNC, FIFO)

#define RESERVED_ENTRY_x8 RESERVED_ENTRY RESERVED_ENTRY RESERVED_ENTRY RESERVED_ENTRY RESERVED_ENTRY RESERVED_ENTRY RESERVED_ENTRY RESERVED_ENTRY

static_register_table_entry<voodoo_1_device> const voodoo_1_device::s_register_table[256] =
{
	//             name             rd handler   wr handler  bits chips     sync?     fifo?
	REGISTER_ENTRY(status,          status,      unimplemented,32,FBI,      NOSYNC,   FIFO)    // 000
	RESERVED_ENTRY                                                                             // 004
	REGISTER_ENTRY(vertexAx,        invalid,     passive,     16, FBI_TREX, NOSYNC,   FIFO)    // 008
	REGISTER_ENTRY(vertexAy,        invalid,     passive,     16, FBI_TREX, NOSYNC,   FIFO)    // 00c
	REGISTER_ENTRY(vertexBx,        invalid,     passive,     16, FBI_TREX, NOSYNC,   FIFO)    // 010
	REGISTER_ENTRY(vertexBy,        invalid,     passive,     16, FBI_TREX, NOSYNC,   FIFO)    // 014
	REGISTER_ENTRY(vertexCx,        invalid,     passive,     16, FBI_TREX, NOSYNC,   FIFO)    // 018
	REGISTER_ENTRY(vertexCy,        invalid,     passive,     16, FBI_TREX, NOSYNC,   FIFO)    // 01c
	//             name             rd handler   wr handler  bits chips     sync?     fifo?
	REGISTER_ENTRY(startR,          invalid,     passive,     24, FBI,      NOSYNC,   FIFO)    // 020
	REGISTER_ENTRY(startG,          invalid,     passive,     24, FBI,      NOSYNC,   FIFO)    // 024
	REGISTER_ENTRY(startB,          invalid,     passive,     24, FBI,      NOSYNC,   FIFO)    // 028
	REGISTER_ENTRY(startZ,          invalid,     passive,     32, FBI,      NOSYNC,   FIFO)    // 02c
	REGISTER_ENTRY(startA,          invalid,     passive,     24, FBI,      NOSYNC,   FIFO)    // 030
	REGISTER_ENTRY(startS,          invalid,     starts,      32, TREX,     NOSYNC,   FIFO)    // 034
	REGISTER_ENTRY(startT,          invalid,     startt,      32, TREX,     NOSYNC,   FIFO)    // 038
	REGISTER_ENTRY(startW,          invalid,     startw,      32, FBI_TREX, NOSYNC,   FIFO)    // 03c
	//             name             rd handler   wr handler  bits chips     sync?     fifo?
	REGISTER_ENTRY(dRdX,            invalid,     passive,     24, FBI,      NOSYNC,   FIFO)    // 040
	REGISTER_ENTRY(dGdX,            invalid,     passive,     24, FBI,      NOSYNC,   FIFO)    // 044
	REGISTER_ENTRY(dBdX,            invalid,     passive,     24, FBI,      NOSYNC,   FIFO)    // 048
	REGISTER_ENTRY(dZdX,            invalid,     passive,     32, FBI,      NOSYNC,   FIFO)    // 04c
	REGISTER_ENTRY(dAdX,            invalid,     passive,     24, FBI,      NOSYNC,   FIFO)    // 050
	REGISTER_ENTRY(dSdX,            invalid,     dsdx,        32, TREX,     NOSYNC,   FIFO)    // 054
	REGISTER_ENTRY(dTdX,            invalid,     dtdx,        32, TREX,     NOSYNC,   FIFO)    // 058
	REGISTER_ENTRY(dWdX,            invalid,     dwdx,        32, FBI_TREX, NOSYNC,   FIFO)    // 05c
	//             name             rd handler   wr handler  bits chips     sync?     fifo?
	REGISTER_ENTRY(dRdY,            invalid,     passive,     24, FBI,      NOSYNC,   FIFO)    // 060
	REGISTER_ENTRY(dGdY,            invalid,     passive,     24, FBI,      NOSYNC,   FIFO)    // 064
	REGISTER_ENTRY(dBdY,            invalid,     passive,     24, FBI,      NOSYNC,   FIFO)    // 068
	REGISTER_ENTRY(dZdY,            invalid,     passive,     32, FBI,      NOSYNC,   FIFO)    // 06c
	REGISTER_ENTRY(dAdY,            invalid,     passive,     24, FBI,      NOSYNC,   FIFO)    // 070
	REGISTER_ENTRY(dSdY,            invalid,     dsdy,        32, TREX,     NOSYNC,   FIFO)    // 074
	REGISTER_ENTRY(dTdY,            invalid,     dtdy,        32, TREX,     NOSYNC,   FIFO)    // 078
	REGISTER_ENTRY(dWdY,            invalid,     dwdy,        32, FBI_TREX, NOSYNC,   FIFO)    // 07c
	//             name             rd handler   wr handler  bits chips     sync?     fifo?
	REGISTER_ENTRY(triangleCMD,     invalid,     triangle,    32, FBI_TREX, NOSYNC,   FIFO)    // 080
	RESERVED_ENTRY                                                                             // 084
	REGISTER_ENTRY(fvertexAx,       invalid,     fpassive_4,  32, FBI_TREX, NOSYNC,   FIFO)    // 088
	REGISTER_ENTRY(fvertexAy,       invalid,     fpassive_4,  32, FBI_TREX, NOSYNC,   FIFO)    // 08c
	REGISTER_ENTRY(fvertexBx,       invalid,     fpassive_4,  32, FBI_TREX, NOSYNC,   FIFO)    // 090
	REGISTER_ENTRY(fvertexBy,       invalid,     fpassive_4,  32, FBI_TREX, NOSYNC,   FIFO)    // 094
	REGISTER_ENTRY(fvertexCx,       invalid,     fpassive_4,  32, FBI_TREX, NOSYNC,   FIFO)    // 098
	REGISTER_ENTRY(fvertexCy,       invalid,     fpassive_4,  32, FBI_TREX, NOSYNC,   FIFO)    // 09c
	//             name             rd handler   wr handler  bits chips     sync?     fifo?
	REGISTER_ENTRY(fstartR,         invalid,     fpassive_12, 32, FBI,      NOSYNC,   FIFO)    // 0a0
	REGISTER_ENTRY(fstartG,         invalid,     fpassive_12, 32, FBI,      NOSYNC,   FIFO)    // 0a4
	REGISTER_ENTRY(fstartB,         invalid,     fpassive_12, 32, FBI,      NOSYNC,   FIFO)    // 0a8
	REGISTER_ENTRY(fstartZ,         invalid,     fpassive_12, 32, FBI,      NOSYNC,   FIFO)    // 0ac
	REGISTER_ENTRY(fstartA,         invalid,     fpassive_12, 32, FBI,      NOSYNC,   FIFO)    // 0b0
	REGISTER_ENTRY(fstartS,         invalid,     fstarts,     32, TREX,     NOSYNC,   FIFO)    // 0b4
	REGISTER_ENTRY(fstartT,         invalid,     fstartt,     32, TREX,     NOSYNC,   FIFO)    // 0b8
	REGISTER_ENTRY(fstartW,         invalid,     fstartw,     32, FBI_TREX, NOSYNC,   FIFO)    // 0bc
	//             name             rd handler   wr handler  bits chips     sync?     fifo?
	REGISTER_ENTRY(fdRdX,           invalid,     fpassive_12, 32, FBI,      NOSYNC,   FIFO)    // 0c0
	REGISTER_ENTRY(fdGdX,           invalid,     fpassive_12, 32, FBI,      NOSYNC,   FIFO)    // 0c4
	REGISTER_ENTRY(fdBdX,           invalid,     fpassive_12, 32, FBI,      NOSYNC,   FIFO)    // 0c8
	REGISTER_ENTRY(fdZdX,           invalid,     fpassive_12, 32, FBI,      NOSYNC,   FIFO)    // 0cc
	REGISTER_ENTRY(fdAdX,           invalid,     fpassive_12, 32, FBI,      NOSYNC,   FIFO)    // 0d0
	REGISTER_ENTRY(fdSdX,           invalid,     fdsdx,       32, TREX,     NOSYNC,   FIFO)    // 0d4
	REGISTER_ENTRY(fdTdX,           invalid,     fdtdx,       32, TREX,     NOSYNC,   FIFO)    // 0d8
	REGISTER_ENTRY(fdWdX,           invalid,     fdwdx,       32, FBI_TREX, NOSYNC,   FIFO)    // 0dc
	//             name             rd handler   wr handler  bits chips     sync?     fifo?
	REGISTER_ENTRY(fdRdY,           invalid,     fpassive_12, 32, FBI,      NOSYNC,   FIFO)    // 0e0
	REGISTER_ENTRY(fdGdY,           invalid,     fpassive_12, 32, FBI,      NOSYNC,   FIFO)    // 0e4
	REGISTER_ENTRY(fdBdY,           invalid,     fpassive_12, 32, FBI,      NOSYNC,   FIFO)    // 0e8
	REGISTER_ENTRY(fdZdY,           invalid,     fpassive_12, 32, FBI,      NOSYNC,   FIFO)    // 0ec
	REGISTER_ENTRY(fdAdY,           invalid,     fpassive_12, 32, FBI,      NOSYNC,   FIFO)    // 0f0
	REGISTER_ENTRY(fdSdY,           invalid,     fdsdy,       32, TREX,     NOSYNC,   FIFO)    // 0f4
	REGISTER_ENTRY(fdTdY,           invalid,     fdtdy,       32, TREX,     NOSYNC,   FIFO)    // 0f8
	REGISTER_ENTRY(fdWdY,           invalid,     fdwdy,       32, FBI_TREX, NOSYNC,   FIFO)    // 0fc
	//             name             rd handler   wr handler  bits chips     sync?     fifo?
	REGISTER_ENTRY(ftriangleCMD,    invalid,     triangle,    32, FBI_TREX, NOSYNC,   FIFO)    // 100
	REGISTER_ENTRY(fbzColorPath,    passive,     passive,     28, FBI_TREX, NOSYNC,   FIFO)    // 104
	REGISTER_ENTRY(fogMode,         passive,     passive,      6, FBI_TREX, NOSYNC,   FIFO)    // 108
	REGISTER_ENTRY(alphaMode,       passive,     passive,     32, FBI_TREX, NOSYNC,   FIFO)    // 10c
	REGISTER_ENTRY(fbzMode,         passive,     passive,     21, FBI_TREX,   SYNC,   FIFO)    // 110
	REGISTER_ENTRY(lfbMode,         passive,     passive,     17, FBI_TREX,   SYNC,   FIFO)    // 114
	REGISTER_ENTRY(clipLeftRight,   passive,     passive,     26, FBI_TREX,   SYNC,   FIFO)    // 118
	REGISTER_ENTRY(clipLowYHighY,   passive,     passive,     26, FBI_TREX,   SYNC,   FIFO)    // 11c
	//             name             rd handler   wr handler  bits chips     sync?     fifo?
	REGISTER_ENTRY(nopCMD,          invalid,     nop,          1, FBI_TREX,   SYNC,   FIFO)    // 120
	REGISTER_ENTRY(fastfillCMD,     invalid,     fastfill,     0, FBI,        SYNC,   FIFO)    // 124
	REGISTER_ENTRY(swapbufferCMD,   invalid,     swapbuffer,   9, FBI,        SYNC,   FIFO)    // 128
	REGISTER_ENTRY(fogColor,        invalid,     passive,     24, FBI,        SYNC,   FIFO)    // 12c
	REGISTER_ENTRY(zaColor,         invalid,     passive,     32, FBI,        SYNC,   FIFO)    // 130
	REGISTER_ENTRY(chromaKey,       invalid,     passive,     24, FBI,        SYNC,   FIFO)    // 134
	RESERVED_ENTRY                                                                             // 138
	RESERVED_ENTRY                                                                             // 13c
	//             name             rd handler   wr handler  bits chips     sync?     fifo?
	REGISTER_ENTRY(stipple,         passive,     passive,     32, FBI,        SYNC,   FIFO)    // 140
	REGISTER_ENTRY(color0,          passive,     passive,     32, FBI,        SYNC,   FIFO)    // 144
	REGISTER_ENTRY(color1,          passive,     passive,     32, FBI,        SYNC,   FIFO)    // 148
	REGISTER_ENTRY(fbiPixelsIn,     stats,       invalid,     24, FBI,          NA,     NA)    // 14c
	REGISTER_ENTRY(fbiChromaFail,   stats,       invalid,     24, FBI,          NA,     NA)    // 150
	REGISTER_ENTRY(fbiZfuncFail,    stats,       invalid,     24, FBI,          NA,     NA)    // 154
	REGISTER_ENTRY(fbiAfuncFail,    stats,       invalid,     24, FBI,          NA,     NA)    // 158
	REGISTER_ENTRY(fbiPixelsOut,    stats,       invalid,     24, FBI,          NA,     NA)    // 15c
	//             name             rd handler   wr handler  bits chips     sync?     fifo?
	REGISTER_ENTRY(fogTable[0],     invalid,     fogtable,    32, FBI,        SYNC,   FIFO)    // 160
	REGISTER_ENTRY(fogTable[1],     invalid,     fogtable,    32, FBI,        SYNC,   FIFO)    // 164
	REGISTER_ENTRY(fogTable[2],     invalid,     fogtable,    32, FBI,        SYNC,   FIFO)    // 168
	REGISTER_ENTRY(fogTable[3],     invalid,     fogtable,    32, FBI,        SYNC,   FIFO)    // 16c
	REGISTER_ENTRY(fogTable[4],     invalid,     fogtable,    32, FBI,        SYNC,   FIFO)    // 170
	REGISTER_ENTRY(fogTable[5],     invalid,     fogtable,    32, FBI,        SYNC,   FIFO)    // 174
	REGISTER_ENTRY(fogTable[6],     invalid,     fogtable,    32, FBI,        SYNC,   FIFO)    // 178
	REGISTER_ENTRY(fogTable[7],     invalid,     fogtable,    32, FBI,        SYNC,   FIFO)    // 17c
	//             name             rd handler   wr handler  bits chips     sync?     fifo?
	REGISTER_ENTRY(fogTable[8],     invalid,     fogtable,    32, FBI,        SYNC,   FIFO)    // 180
	REGISTER_ENTRY(fogTable[9],     invalid,     fogtable,    32, FBI,        SYNC,   FIFO)    // 184
	REGISTER_ENTRY(fogTable[10],    invalid,     fogtable,    32, FBI,        SYNC,   FIFO)    // 188
	REGISTER_ENTRY(fogTable[11],    invalid,     fogtable,    32, FBI,        SYNC,   FIFO)    // 18c
	REGISTER_ENTRY(fogTable[12],    invalid,     fogtable,    32, FBI,        SYNC,   FIFO)    // 190
	REGISTER_ENTRY(fogTable[13],    invalid,     fogtable,    32, FBI,        SYNC,   FIFO)    // 194
	REGISTER_ENTRY(fogTable[14],    invalid,     fogtable,    32, FBI,        SYNC,   FIFO)    // 198
	REGISTER_ENTRY(fogTable[15],    invalid,     fogtable,    32, FBI,        SYNC,   FIFO)    // 19c
	//             name             rd handler   wr handler  bits chips     sync?     fifo?
	REGISTER_ENTRY(fogTable[16],    invalid,     fogtable,    32, FBI,        SYNC,   FIFO)    // 1a0
	REGISTER_ENTRY(fogTable[17],    invalid,     fogtable,    32, FBI,        SYNC,   FIFO)    // 1a4
	REGISTER_ENTRY(fogTable[18],    invalid,     fogtable,    32, FBI,        SYNC,   FIFO)    // 1a8
	REGISTER_ENTRY(fogTable[19],    invalid,     fogtable,    32, FBI,        SYNC,   FIFO)    // 1ac
	REGISTER_ENTRY(fogTable[20],    invalid,     fogtable,    32, FBI,        SYNC,   FIFO)    // 1b0
	REGISTER_ENTRY(fogTable[21],    invalid,     fogtable,    32, FBI,        SYNC,   FIFO)    // 1b4
	REGISTER_ENTRY(fogTable[22],    invalid,     fogtable,    32, FBI,        SYNC,   FIFO)    // 1b8
	REGISTER_ENTRY(fogTable[23],    invalid,     fogtable,    32, FBI,        SYNC,   FIFO)    // 1bc
	//             name             rd handler   wr handler  bits chips     sync?     fifo?
	REGISTER_ENTRY(fogTable[24],    invalid,     fogtable,    32, FBI,        SYNC,   FIFO)    // 1c0
	REGISTER_ENTRY(fogTable[25],    invalid,     fogtable,    32, FBI,        SYNC,   FIFO)    // 1c4
	REGISTER_ENTRY(fogTable[26],    invalid,     fogtable,    32, FBI,        SYNC,   FIFO)    // 1c8
	REGISTER_ENTRY(fogTable[27],    invalid,     fogtable,    32, FBI,        SYNC,   FIFO)    // 1cc
	REGISTER_ENTRY(fogTable[28],    invalid,     fogtable,    32, FBI,        SYNC,   FIFO)    // 1d0
	REGISTER_ENTRY(fogTable[29],    invalid,     fogtable,    32, FBI,        SYNC,   FIFO)    // 1d4
	REGISTER_ENTRY(fogTable[30],    invalid,     fogtable,    32, FBI,        SYNC,   FIFO)    // 1d8
	REGISTER_ENTRY(fogTable[31],    invalid,     fogtable,    32, FBI,        SYNC,   FIFO)    // 1dc
	//             name             rd handler   wr handler  bits chips     sync?     fifo?
	RESERVED_ENTRY_x8                                                                // 1e0-1fc
	//             name             rd handler   wr handler  bits chips     sync?     fifo?
	REGISTER_ENTRY(fbiInit4,        passive,     fbiinit,     28, FBI,      NOSYNC, NOFIFO)    // 200
	REGISTER_ENTRY(vRetrace,        vretrace,    invalid,     12, FBI,          NA,     NA)    // 204
	REGISTER_ENTRY(backPorch,       passive,     video,       24, FBI,      NOSYNC, NOFIFO)    // 208
	REGISTER_ENTRY(videoDimensions, passive,     video,       26, FBI,      NOSYNC, NOFIFO)    // 20c
	REGISTER_ENTRY(fbiInit0,        passive,     fbiinit,     31, FBI,      NOSYNC, NOFIFO)    // 210
	REGISTER_ENTRY(fbiInit1,        passive,     fbiinit,     32, FBI,      NOSYNC, NOFIFO)    // 214
	REGISTER_ENTRY(fbiInit2,        fbiinit2,    fbiinit,     32, FBI,      NOSYNC, NOFIFO)    // 218
	REGISTER_ENTRY(fbiInit3,        passive,     fbiinit,     32, FBI,      NOSYNC, NOFIFO)    // 21c
	//             name             rd handler   wr handler  bits chips     sync?     fifo?
	REGISTER_ENTRY(hSync,           invalid,     video,       26, FBI,      NOSYNC, NOFIFO)    // 220
	REGISTER_ENTRY(vSync,           invalid,     video,       28, FBI,      NOSYNC, NOFIFO)    // 224
	REGISTER_ENTRY(clutData,        invalid,     clut,        30, FBI,      NOSYNC, NOFIFO)    // 228
	REGISTER_ENTRY(dacData,         invalid,     dac,         12, FBI,      NOSYNC, NOFIFO)    // 22c
	REGISTER_ENTRY(maxRgbDelta,     invalid,     unimplemented,24,FBI,      NOSYNC, NOFIFO)    // 230
	RESERVED_ENTRY                                                                             // 234
	RESERVED_ENTRY                                                                             // 238
	RESERVED_ENTRY                                                                             // 23c
	//             name             rd handler   wr handler  bits chips     sync?     fifo?
	RESERVED_ENTRY_x8                                                                          // 240-25c
	RESERVED_ENTRY_x8                                                                          // 260-27c
	RESERVED_ENTRY_x8                                                                          // 280-29c
	RESERVED_ENTRY_x8                                                                          // 2a0-2bc
	RESERVED_ENTRY_x8                                                                          // 2c0-2dc
	RESERVED_ENTRY_x8                                                                          // 2e0-2fc
	//             name             rd handler   wr handler  bits chips     sync?     fifo?
	REGISTER_ENTRY(textureMode,     invalid,     texture,     32, TREX,     NOSYNC,   FIFO)    // 300
	REGISTER_ENTRY(tLOD,            invalid,     texture,     32, TREX,     NOSYNC,   FIFO)    // 304
	REGISTER_ENTRY(tDetail,         invalid,     texture,     17, TREX,     NOSYNC,   FIFO)    // 308
	REGISTER_ENTRY(texBaseAddr,     invalid,     texture,     19, TREX,     NOSYNC,   FIFO)    // 30c
	REGISTER_ENTRY(texBaseAddr_1,   invalid,     texture,     19, TREX,     NOSYNC,   FIFO)    // 310
	REGISTER_ENTRY(texBaseAddr_2,   invalid,     texture,     19, TREX,     NOSYNC,   FIFO)    // 314
	REGISTER_ENTRY(texBaseAddr_3_8, invalid,     texture,     19, TREX,     NOSYNC,   FIFO)    // 318
	REGISTER_ENTRY(trexInit0,       invalid,     passive,     32, TREX,       SYNC,   FIFO)    // 31c
	//             name             rd handler   wr handler  bits chips     sync?     fifo?
	REGISTER_ENTRY(trexInit1,       invalid,     passive,     32, TREX,       SYNC,   FIFO)    // 320
	REGISTER_ENTRY(nccTable0[0],    invalid,     palette,     32, TREX,       SYNC,   FIFO)    // 324
	REGISTER_ENTRY(nccTable0[1],    invalid,     palette,     32, TREX,       SYNC,   FIFO)    // 328
	REGISTER_ENTRY(nccTable0[2],    invalid,     palette,     32, TREX,       SYNC,   FIFO)    // 32c
	REGISTER_ENTRY(nccTable0[3],    invalid,     palette,     32, TREX,       SYNC,   FIFO)    // 330
	REGISTER_ENTRY(nccTable0[4],    invalid,     palette,     32, TREX,       SYNC,   FIFO)    // 334
	REGISTER_ENTRY(nccTable0[5],    invalid,     palette,     32, TREX,       SYNC,   FIFO)    // 338
	REGISTER_ENTRY(nccTable0[6],    invalid,     palette,     32, TREX,       SYNC,   FIFO)    // 33c
	//             name             rd handler   wr handler  bits chips     sync?     fifo?
	REGISTER_ENTRY(nccTable0[7],    invalid,     palette,     32, TREX,       SYNC,   FIFO)    // 340
	REGISTER_ENTRY(nccTable0[8],    invalid,     palette,     32, TREX,       SYNC,   FIFO)    // 344
	REGISTER_ENTRY(nccTable0[9],    invalid,     palette,     32, TREX,       SYNC,   FIFO)    // 348
	REGISTER_ENTRY(nccTable0[10],   invalid,     palette,     32, TREX,       SYNC,   FIFO)    // 34c
	REGISTER_ENTRY(nccTable0[11],   invalid,     palette,     32, TREX,       SYNC,   FIFO)    // 350
	REGISTER_ENTRY(nccTable1[0],    invalid,     palette,     32, TREX,       SYNC,   FIFO)    // 354
	REGISTER_ENTRY(nccTable1[1],    invalid,     palette,     32, TREX,       SYNC,   FIFO)    // 358
	REGISTER_ENTRY(nccTable1[2],    invalid,     palette,     32, TREX,       SYNC,   FIFO)    // 35c
	//             name             rd handler   wr handler  bits chips     sync?     fifo?
	REGISTER_ENTRY(nccTable1[3],    invalid,     palette,     32, TREX,       SYNC,   FIFO)    // 360
	REGISTER_ENTRY(nccTable1[4],    invalid,     palette,     32, TREX,       SYNC,   FIFO)    // 364
	REGISTER_ENTRY(nccTable1[5],    invalid,     palette,     32, TREX,       SYNC,   FIFO)    // 368
	REGISTER_ENTRY(nccTable1[6],    invalid,     palette,     32, TREX,       SYNC,   FIFO)    // 36c
	REGISTER_ENTRY(nccTable1[7],    invalid,     palette,     32, TREX,       SYNC,   FIFO)    // 370
	REGISTER_ENTRY(nccTable1[8],    invalid,     palette,     32, TREX,       SYNC,   FIFO)    // 374
	REGISTER_ENTRY(nccTable1[9],    invalid,     palette,     32, TREX,       SYNC,   FIFO)    // 378
	REGISTER_ENTRY(nccTable1[10],   invalid,     palette,     32, TREX,       SYNC,   FIFO)    // 37c
	//             name             rd handler   wr handler  bits chips     sync?     fifo?
	REGISTER_ENTRY(nccTable1[11],   invalid,     palette,     32, TREX,       SYNC,   FIFO)    // 380
	RESERVED_ENTRY                                                                             // 384
	RESERVED_ENTRY                                                                             // 388
	RESERVED_ENTRY                                                                             // 38c
	RESERVED_ENTRY                                                                             // 390
	RESERVED_ENTRY                                                                             // 394
	RESERVED_ENTRY                                                                             // 398
	RESERVED_ENTRY                                                                             // 39c
	//             name             rd handler   wr handler  bits chips     sync?     fifo?
	RESERVED_ENTRY_x8                                                                          // 3a0-3bc
	RESERVED_ENTRY_x8                                                                          // 3c0-3dc
	RESERVED_ENTRY_x8                                                                          // 3e0-3fc
};<|MERGE_RESOLUTION|>--- conflicted
+++ resolved
@@ -523,18 +523,11 @@
 //  remove - remove the next item from the fifo
 //-------------------------------------------------
 
-<<<<<<< HEAD
-	/* allocate a VBLANK timer */
-	f->vsync_stop_timer = timer_alloc(*this, FUNC(voodoo_device::vblank_off_callback));
-	f->vsync_start_timer = timer_alloc(*this, FUNC(voodoo_device::vblank_on_callback));
-	f->vblank = false;
-=======
 inline u32 memory_fifo::remove()
 {
 	// return invalid data if empty
 	if (m_out == m_in)
 		return 0xffffffff;
->>>>>>> 1f192de4
 
 	// determine next output
 	s32 next_out = m_out + 1;
@@ -833,16 +826,6 @@
 }
 
 
-<<<<<<< HEAD
-void voodoo_device::adjust_vblank_timer()
-{
-	attotime vblank_period = m_screen->time_until_pos(fbi.vsyncstart);
-	if (LOG_VBLANK_SWAP) logerror("adjust_vblank_timer: period: %s\n", vblank_period.as_string(18));
-	/* if zero, adjust to next frame, otherwise we may get stuck in an infinite loop */
-	if (vblank_period == attotime::zero)
-		vblank_period = m_screen->frame_period();
-	fbi.vsync_start_timer->adjust(vblank_period);
-=======
 //-------------------------------------------------
 //  set_init_enable - set the externally-controlled
 //  init_en register
@@ -853,7 +836,6 @@
 	m_init_enable = reg_init_en(newval);
 	if (LOG_REGISTERS)
 		logerror("VOODOO.REG:initEnable write = %08X\n", newval);
->>>>>>> 1f192de4
 }
 
 
@@ -911,15 +893,11 @@
 }
 
 
-<<<<<<< HEAD
-TIMER_CALLBACK_MEMBER( voodoo_device::vblank_on_callback )
-=======
 //-------------------------------------------------
 //  device_start - device startup
 //-------------------------------------------------
 
 void voodoo_1_device::device_start()
->>>>>>> 1f192de4
 {
 	// resolve configuration-related items
 	generic_voodoo_device::device_start();
@@ -1623,25 +1601,6 @@
 	s32 x = offset & ((1 << m_lfb_stride) - 1);
 	s32 y = (offset >> m_lfb_stride) & 0x3ff;
 
-<<<<<<< HEAD
-	/* execute if we can */
-	if (!vd->pci.op_pending)
-	{
-		int32_t cycles = vd->cmdfifo_execute_if_ready(*f);
-		if (cycles > 0)
-		{
-			vd->pci.op_pending = true;
-			vd->pci.op_end_time = vd->machine().time() + cycles * vd->subseconds_per_cycle;
-
-			if (LOG_FIFO_VERBOSE)
-			{
-				vd->logerror("VOODOO.FIFO:direct write start at %s end at %s\n",
-						vd->machine().time().as_string(18), vd->pci.op_end_time.as_string(18));
-			}
-		}
-	}
-}
-=======
 	// adjust the mask based on which half of the data is written
 	if (!ACCESSING_BITS_0_15)
 		mask &= ~(LFB_PIXEL0_MASK - LFB_DEPTH_PRESENT_MSW_0);
@@ -1654,7 +1613,6 @@
 		return;
 	u16 *depth = aux_buffer();
 	u16 *end = ram_end();
->>>>>>> 1f192de4
 
 	// simple case: no pipeline
 	auto const fbzmode = m_reg.fbz_mode();
@@ -2142,2010 +2100,6 @@
 	return reg_passive_w(chipmask, regnum - 0x80/4, float_to_int32(data, 12));
 }
 
-<<<<<<< HEAD
-		/* gamma table access -- Voodoo/Voodoo2 only */
-		case clutData:
-			if (vd->vd_type <= TYPE_VOODOO_2 && (chips & 1))
-			{
-				poly_wait(vd->poly, vd->regnames[regnum]);
-				if (!FBIINIT1_VIDEO_TIMING_RESET(vd->reg[fbiInit1].u))
-				{
-					int index = data >> 24;
-					if (index <= 32)
-					{
-						vd->fbi.clut[index] = data;
-						vd->fbi.clut_dirty = true;
-					}
-				}
-				else
-					vd->logerror("clutData ignored because video timing reset = 1\n");
-			}
-			break;
-
-		/* external DAC access -- Voodoo/Voodoo2 only */
-		case dacData:
-			if (vd->vd_type <= TYPE_VOODOO_2 && (chips & 1))
-			{
-				poly_wait(vd->poly, vd->regnames[regnum]);
-				if (!(data & 0x800))
-					vd->dac.data_w((data >> 8) & 7, data & 0xff);
-				else
-					vd->dac.data_r((data >> 8) & 7);
-			}
-			break;
-
-		/* vertical sync rate -- Voodoo/Voodoo2 only */
-		case hSync:
-		case vSync:
-		case backPorch:
-		case videoDimensions:
-			if (vd->vd_type <= TYPE_VOODOO_2 && (chips & 1))
-			{
-				poly_wait(vd->poly, vd->regnames[regnum]);
-				vd->reg[regnum].u = data;
-				if (vd->reg[hSync].u != 0 && vd->reg[vSync].u != 0 && vd->reg[videoDimensions].u != 0)
-				{
-					int hvis, vvis, htotal, vtotal, hbp, vbp;
-					subseconds refresh = vd->m_screen->frame_period_subseconds();
-					subseconds stdperiod, medperiod, vgaperiod;
-					subseconds stddiff, meddiff, vgadiff;
-					rectangle visarea;
-
-					if (vd->vd_type == TYPE_VOODOO_2)
-					{
-						htotal = ((vd->reg[hSync].u >> 16) & 0x7ff) + 1 + (vd->reg[hSync].u & 0x1ff) + 1;
-						vtotal = ((vd->reg[vSync].u >> 16) & 0x1fff) + (vd->reg[vSync].u & 0x1fff);
-						hvis = vd->reg[videoDimensions].u & 0x7ff;
-						vvis = (vd->reg[videoDimensions].u >> 16) & 0x7ff;
-						hbp = (vd->reg[backPorch].u & 0x1ff) + 2;
-						vbp = (vd->reg[backPorch].u >> 16) & 0x1ff;
-					}
-					else
-					{
-						htotal = ((vd->reg[hSync].u >> 16) & 0x3ff) + 1 + (vd->reg[hSync].u & 0xff) + 1;
-						vtotal = ((vd->reg[vSync].u >> 16) & 0xfff) + (vd->reg[vSync].u & 0xfff);
-						hvis = vd->reg[videoDimensions].u & 0x3ff;
-						vvis = (vd->reg[videoDimensions].u >> 16) & 0x3ff;
-						hbp = (vd->reg[backPorch].u & 0xff) + 2;
-						vbp = (vd->reg[backPorch].u >> 16) & 0xff;
-					}
-
-					/* create a new visarea */
-					visarea.set(hbp, hbp + hvis - 1, vbp, vbp + vvis - 1);
-
-					/* keep within bounds */
-					visarea.max_x = (std::min)(visarea.max_x, htotal - 1);
-					visarea.max_y = (std::min)(visarea.max_y, vtotal - 1);
-
-					/* compute the new period for standard res, medium res, and VGA res */
-					stdperiod = subseconds::from_hz(15750) * vtotal;
-					medperiod = subseconds::from_hz(25000) * vtotal;
-					vgaperiod = subseconds::from_hz(31500) * vtotal;
-
-					/* compute a diff against the current refresh period */
-					stddiff = (stdperiod >= refresh) ? (stdperiod - refresh) : (refresh - stdperiod);
-					meddiff = (medperiod >= refresh) ? (medperiod - refresh) : (refresh - medperiod);
-					vgadiff = (vgaperiod >= refresh) ? (vgaperiod - refresh) : (refresh - vgaperiod);
-
-					osd_printf_debug("hSync=%08X  vSync=%08X  backPorch=%08X  videoDimensions=%08X\n",
-						vd->reg[hSync].u, vd->reg[vSync].u, vd->reg[backPorch].u, vd->reg[videoDimensions].u);
-					osd_printf_debug("Horiz: %d-%d (%d total)  Vert: %d-%d (%d total) -- ", visarea.min_x, visarea.max_x, htotal, visarea.min_y, visarea.max_y, vtotal);
-
-					/* configure the screen based on which one matches the closest */
-					if (stddiff < meddiff && stddiff < vgadiff)
-					{
-						vd->m_screen->configure(htotal, vtotal, visarea, stdperiod);
-						osd_printf_debug("Standard resolution, %f Hz\n", stdperiod.as_hz());
-					}
-					else if (meddiff < vgadiff)
-					{
-						vd->m_screen->configure(htotal, vtotal, visarea, medperiod);
-						osd_printf_debug("Medium resolution, %f Hz\n", medperiod.as_hz());
-					}
-					else
-					{
-						vd->m_screen->configure(htotal, vtotal, visarea, vgaperiod);
-						osd_printf_debug("VGA resolution, %f Hz\n", vgaperiod.as_hz());
-					}
-
-					/* configure the new framebuffer info */
-					vd->fbi.width = hvis;
-					vd->fbi.height = vvis;
-					vd->fbi.xoffs = hbp;
-					vd->fbi.yoffs = vbp;
-					vd->fbi.vsyncstart = (vd->reg[vSync].u >> 16) & 0xfff;
-					vd->fbi.vsyncstop = (vd->reg[vSync].u >> 0) & 0xfff;
-					osd_printf_debug("yoffs: %d vsyncstart: %d vsyncstop: %d\n", vbp, vd->fbi.vsyncstart, vd->fbi.vsyncstop);
-					/* recompute the time of VBLANK */
-					vd->adjust_vblank_timer();
-
-					/* if changing dimensions, update video memory layout */
-					if (regnum == videoDimensions)
-						vd->recompute_video_memory();
-				}
-			}
-			break;
-
-		/* fbiInit0 can only be written if initEnable says we can -- Voodoo/Voodoo2 only */
-		case fbiInit0:
-			poly_wait(vd->poly, vd->regnames[regnum]);
-			if (vd->vd_type <= TYPE_VOODOO_2 && (chips & 1) && INITEN_ENABLE_HW_INIT(vd->pci.init_enable))
-			{
-				vd->reg[fbiInit0].u = data;
-				if (FBIINIT0_GRAPHICS_RESET(data))
-					vd->soft_reset();
-				if (FBIINIT0_FIFO_RESET(data))
-					vd->pci.fifo.reset();
-				vd->recompute_video_memory();
-			}
-			break;
-
-		/* fbiInit5-7 are Voodoo 2-only; ignore them on anything else */
-		case fbiInit5:
-		case fbiInit6:
-			if (vd->vd_type < TYPE_VOODOO_2)
-				break;
-			[[fallthrough]];
-
-		/* fbiInitX can only be written if initEnable says we can -- Voodoo/Voodoo2 only */
-		/* most of these affect memory layout, so always recompute that when done */
-		case fbiInit1:
-		case fbiInit2:
-		case fbiInit4:
-			poly_wait(vd->poly, vd->regnames[regnum]);
-			if (vd->vd_type <= TYPE_VOODOO_2 && (chips & 1) && INITEN_ENABLE_HW_INIT(vd->pci.init_enable))
-			{
-				vd->reg[regnum].u = data;
-				vd->recompute_video_memory();
-				vd->fbi.video_changed = true;
-			}
-			break;
-
-		case fbiInit3:
-			poly_wait(vd->poly, vd->regnames[regnum]);
-			if (vd->vd_type <= TYPE_VOODOO_2 && (chips & 1) && INITEN_ENABLE_HW_INIT(vd->pci.init_enable))
-			{
-				vd->reg[regnum].u = data;
-				vd->alt_regmap = FBIINIT3_TRI_REGISTER_REMAP(data);
-				vd->fbi.yorigin = FBIINIT3_YORIGIN_SUBTRACT(vd->reg[fbiInit3].u);
-				vd->recompute_video_memory();
-			}
-			break;
-
-		case fbiInit7:
-/*      case swapPending: -- Banshee */
-			if (vd->vd_type == TYPE_VOODOO_2 && (chips & 1) && INITEN_ENABLE_HW_INIT(vd->pci.init_enable))
-			{
-				poly_wait(vd->poly, vd->regnames[regnum]);
-				vd->reg[regnum].u = data;
-				vd->fbi.cmdfifo[0].enable = FBIINIT7_CMDFIFO_ENABLE(data);
-				vd->fbi.cmdfifo[0].count_holes = !FBIINIT7_DISABLE_CMDFIFO_HOLES(data);
-			}
-			else if (vd->vd_type >= TYPE_VOODOO_BANSHEE)
-				vd->fbi.swaps_pending++;
-			break;
-
-		/* cmdFifo -- Voodoo2 only */
-		case cmdFifoBaseAddr:
-			if (vd->vd_type == TYPE_VOODOO_2 && (chips & 1))
-			{
-				poly_wait(vd->poly, vd->regnames[regnum]);
-				vd->reg[regnum].u = data;
-				vd->fbi.cmdfifo[0].base = (data & 0x3ff) << 12;
-				vd->fbi.cmdfifo[0].end = (((data >> 16) & 0x3ff) + 1) << 12;
-			}
-			break;
-
-		case cmdFifoBump:
-			if (vd->vd_type == TYPE_VOODOO_2 && (chips & 1))
-				fatalerror("cmdFifoBump\n");
-			break;
-
-		case cmdFifoRdPtr:
-			if (vd->vd_type == TYPE_VOODOO_2 && (chips & 1))
-				vd->fbi.cmdfifo[0].rdptr = data;
-			break;
-
-		case cmdFifoAMin:
-/*      case colBufferAddr: -- Banshee */
-			if (vd->vd_type == TYPE_VOODOO_2 && (chips & 1))
-				vd->fbi.cmdfifo[0].amin = data;
-			else if (vd->vd_type >= TYPE_VOODOO_BANSHEE && (chips & 1))
-				vd->fbi.rgboffs[1] = data & vd->fbi.mask & ~0x0f;
-			break;
-
-		case cmdFifoAMax:
-/*      case colBufferStride: -- Banshee */
-			if (vd->vd_type == TYPE_VOODOO_2 && (chips & 1))
-				vd->fbi.cmdfifo[0].amax = data;
-			else if (vd->vd_type >= TYPE_VOODOO_BANSHEE && (chips & 1))
-			{
-				if (data & 0x8000)
-					vd->fbi.rowpixels = (data & 0x7f) << 6;
-				else
-					vd->fbi.rowpixels = (data & 0x3fff) >> 1;
-			}
-			break;
-
-		case cmdFifoDepth:
-/*      case auxBufferAddr: -- Banshee */
-			if (vd->vd_type == TYPE_VOODOO_2 && (chips & 1))
-				vd->fbi.cmdfifo[0].depth = data;
-			else if (vd->vd_type >= TYPE_VOODOO_BANSHEE && (chips & 1))
-				vd->fbi.auxoffs = data & vd->fbi.mask & ~0x0f;
-			break;
-
-		case cmdFifoHoles:
-/*      case auxBufferStride: -- Banshee */
-			if (vd->vd_type == TYPE_VOODOO_2 && (chips & 1))
-				vd->fbi.cmdfifo[0].holes = data;
-			else if (vd->vd_type >= TYPE_VOODOO_BANSHEE && (chips & 1))
-			{
-				int rowpixels;
-
-				if (data & 0x8000)
-					rowpixels = (data & 0x7f) << 6;
-				else
-					rowpixels = (data & 0x3fff) >> 1;
-				if (vd->fbi.rowpixels != rowpixels)
-					fatalerror("aux buffer stride differs from color buffer stride\n");
-			}
-			break;
-
-		/* nccTable entries are processed and expanded immediately */
-		case nccTable+0:
-		case nccTable+1:
-		case nccTable+2:
-		case nccTable+3:
-		case nccTable+4:
-		case nccTable+5:
-		case nccTable+6:
-		case nccTable+7:
-		case nccTable+8:
-		case nccTable+9:
-		case nccTable+10:
-		case nccTable+11:
-			poly_wait(vd->poly, vd->regnames[regnum]);
-			if (chips & 2) vd->tmu[0].ncc[0].write(regnum - nccTable, data);
-			if (chips & 4) vd->tmu[1].ncc[0].write(regnum - nccTable, data);
-			break;
-
-		case nccTable+12:
-		case nccTable+13:
-		case nccTable+14:
-		case nccTable+15:
-		case nccTable+16:
-		case nccTable+17:
-		case nccTable+18:
-		case nccTable+19:
-		case nccTable+20:
-		case nccTable+21:
-		case nccTable+22:
-		case nccTable+23:
-			poly_wait(vd->poly, vd->regnames[regnum]);
-			if (chips & 2) vd->tmu[0].ncc[1].write(regnum - (nccTable+12), data);
-			if (chips & 4) vd->tmu[1].ncc[1].write(regnum - (nccTable+12), data);
-			break;
-
-		/* fogTable entries are processed and expanded immediately */
-		case fogTable+0:
-		case fogTable+1:
-		case fogTable+2:
-		case fogTable+3:
-		case fogTable+4:
-		case fogTable+5:
-		case fogTable+6:
-		case fogTable+7:
-		case fogTable+8:
-		case fogTable+9:
-		case fogTable+10:
-		case fogTable+11:
-		case fogTable+12:
-		case fogTable+13:
-		case fogTable+14:
-		case fogTable+15:
-		case fogTable+16:
-		case fogTable+17:
-		case fogTable+18:
-		case fogTable+19:
-		case fogTable+20:
-		case fogTable+21:
-		case fogTable+22:
-		case fogTable+23:
-		case fogTable+24:
-		case fogTable+25:
-		case fogTable+26:
-		case fogTable+27:
-		case fogTable+28:
-		case fogTable+29:
-		case fogTable+30:
-		case fogTable+31:
-			poly_wait(vd->poly, vd->regnames[regnum]);
-			if (chips & 1)
-			{
-				int base = 2 * (regnum - fogTable);
-				vd->fbi.fogdelta[base + 0] = (data >> 0) & 0xff;
-				vd->fbi.fogblend[base + 0] = (data >> 8) & 0xff;
-				vd->fbi.fogdelta[base + 1] = (data >> 16) & 0xff;
-				vd->fbi.fogblend[base + 1] = (data >> 24) & 0xff;
-			}
-			break;
-
-		/* texture modifications cause us to recompute everything */
-		case textureMode:
-		case tLOD:
-		case tDetail:
-		case texBaseAddr:
-		case texBaseAddr_1:
-		case texBaseAddr_2:
-		case texBaseAddr_3_8:
-			if (chips & 2)
-			{
-				if (vd->tmu[0].reg[regnum].u != data) {
-					poly_wait(vd->poly, vd->regnames[regnum]);
-					vd->tmu[0].regdirty = true;
-					vd->tmu[0].reg[regnum].u = data;
-				}
-			}
-			if (chips & 4)
-			{
-				if (vd->tmu[1].reg[regnum].u != data) {
-					poly_wait(vd->poly, vd->regnames[regnum]);
-					vd->tmu[1].regdirty = true;
-					vd->tmu[1].reg[regnum].u = data;
-				}
-			}
-			break;
-
-		case trexInit1:
-			vd->logerror("VOODOO.REG:%s(%d) write = %08X\n", (regnum < 0x384 / 4) ? vd->regnames[regnum] : "oob", chips, data);
-			/* send tmu config data to the frame buffer */
-			vd->send_config = (TREXINIT_SEND_TMU_CONFIG(data) > 0);
-			goto default_case;
-
-		/* these registers are referenced in the renderer; we must wait for pending work before changing */
-		case chromaRange:
-		case chromaKey:
-		case alphaMode:
-		case fogColor:
-		case stipple:
-		case zaColor:
-		case color1:
-		case color0:
-		case clipLowYHighY:
-		case clipLeftRight:
-			poly_wait(vd->poly, vd->regnames[regnum]);
-			[[fallthrough]];
-		/* by default, just feed the data to the chips */
-		default:
-default_case:
-			if (chips & 1) vd->reg[0x000 + regnum].u = data;
-			if (chips & 2) vd->reg[0x100 + regnum].u = data;
-			if (chips & 4) vd->reg[0x200 + regnum].u = data;
-			if (chips & 8) vd->reg[0x300 + regnum].u = data;
-			break;
-	}
-
-	if (LOG_REGISTERS)
-	{
-		if (regnum < fvertexAx || regnum > fdWdY)
-			vd->logerror("VOODOO.REG:%s(%d) write = %08X\n", (regnum < 0x384/4) ? vd->regnames[regnum] : "oob", chips, origdata);
-		else
-			vd->logerror("VOODOO.REG:%s(%d) write = %f\n", (regnum < 0x384/4) ? vd->regnames[regnum] : "oob", chips, (double) u2f(origdata));
-	}
-
-	return cycles;
-}
-
-
-
-/*************************************
- *
- *  Voodoo LFB writes
- *
- *************************************/
-int32_t voodoo_device::lfb_direct_w(offs_t offset, uint32_t data, uint32_t mem_mask)
-{
-	/* statistics */
-	stats.lfb_writes++;
-
-	/* byte swizzling */
-	if (LFBMODE_BYTE_SWIZZLE_WRITES(reg[lfbMode].u))
-	{
-		data = swapendian_int32(data);
-		mem_mask = swapendian_int32(mem_mask);
-	}
-
-	/* word swapping */
-	if (LFBMODE_WORD_SWAP_WRITES(reg[lfbMode].u))
-	{
-		data = (data << 16) | (data >> 16);
-		mem_mask = (mem_mask << 16) | (mem_mask >> 16);
-	}
-
-	// TODO: This direct write is not verified.
-	// For direct lfb access just write the data
-	/* compute X,Y */
-	offset <<= 1;
-	int const x = offset & ((1 << fbi.lfb_stride) - 1);
-	int const y = (offset >> fbi.lfb_stride);
-	uint16_t *const dest = (uint16_t *)(fbi.ram + fbi.lfb_base*4);
-	uint32_t const destmax = (fbi.mask + 1 - fbi.lfb_base*4) / 2;
-	uint32_t const bufoffs = y * fbi.rowpixels + x;
-	if (bufoffs >= destmax) {
-		logerror("lfb_direct_w: Buffer offset out of bounds x=%i y=%i offset=%08X bufoffs=%08X data=%08X\n", x, y, offset, bufoffs, data);
-		return 0;
-	}
-	if (ACCESSING_BITS_0_15)
-		dest[bufoffs + 0] = data&0xffff;
-	if (ACCESSING_BITS_16_31)
-		dest[bufoffs + 1] = data>>16;
-	// Need to notify that frame buffer has changed
-	fbi.video_changed = true;
-	if (LOG_LFB) logerror("VOODOO.LFB:write direct (%d,%d) = %08X & %08X\n", x, y, data, mem_mask);
-	return 0;
-}
-
-int32_t voodoo_device::lfb_w(voodoo_device* vd, offs_t offset, uint32_t data, uint32_t mem_mask)
-{
-	uint16_t *dest, *depth;
-	uint32_t destmax, depthmax;
-	int sa[2], sz[2];
-	uint8_t sr[2], sg[2], sb[2];
-	int x, y, scry, mask;
-	int pix, destbuf;
-	rgb_t sourceColor;
-
-	/* statistics */
-	vd->stats.lfb_writes++;
-
-	/* byte swizzling */
-	if (LFBMODE_BYTE_SWIZZLE_WRITES(vd->reg[lfbMode].u))
-	{
-		data = swapendian_int32(data);
-		mem_mask = swapendian_int32(mem_mask);
-	}
-
-	/* word swapping */
-	if (LFBMODE_WORD_SWAP_WRITES(vd->reg[lfbMode].u))
-	{
-		data = (data << 16) | (data >> 16);
-		mem_mask = (mem_mask << 16) | (mem_mask >> 16);
-	}
-
-	/* extract default depth and alpha values */
-	sz[0] = sz[1] = vd->reg[zaColor].u & 0xffff;
-	sa[0] = sa[1] = vd->reg[zaColor].u >> 24;
-
-	/* first extract A,R,G,B from the data */
-	switch (LFBMODE_WRITE_FORMAT(vd->reg[lfbMode].u) + 16 * LFBMODE_RGBA_LANES(vd->reg[lfbMode].u))
-	{
-		case 16*0 + 0:      /* ARGB, 16-bit RGB 5-6-5 */
-		case 16*2 + 0:      /* RGBA, 16-bit RGB 5-6-5 */
-			//EXTRACT_565_TO_888(data, sr[0], sg[0], sb[0]);
-			//EXTRACT_565_TO_888(data >> 16, sr[1], sg[1], sb[1]);
-			sourceColor = vd->fbi.rgb565[data & 0xffff];
-			sourceColor.expand_rgb(sr[0], sg[0], sb[0]);
-			sourceColor = vd->fbi.rgb565[data >> 16];
-			sourceColor.expand_rgb(sr[1], sg[1], sb[1]);
-			mask = LFB_RGB_PRESENT | (LFB_RGB_PRESENT << 4);
-			offset <<= 1;
-			break;
-		case 16*1 + 0:      /* ABGR, 16-bit RGB 5-6-5 */
-		case 16*3 + 0:      /* BGRA, 16-bit RGB 5-6-5 */
-			//EXTRACT_565_TO_888(data, sb[0], sg[0], sr[0]);
-			//EXTRACT_565_TO_888(data >> 16, sb[1], sg[1], sr[1]);
-			sourceColor = vd->fbi.rgb565[data & 0xffff];
-			sourceColor.expand_rgb(sb[0], sg[0], sr[0]);
-			sourceColor = vd->fbi.rgb565[data >> 16];
-			sourceColor.expand_rgb(sb[1], sg[1], sr[1]);
-			mask = LFB_RGB_PRESENT | (LFB_RGB_PRESENT << 4);
-			offset <<= 1;
-			break;
-
-		case 16*0 + 1:      /* ARGB, 16-bit RGB x-5-5-5 */
-			EXTRACT_x555_TO_888(data, sr[0], sg[0], sb[0]);
-			EXTRACT_x555_TO_888(data >> 16, sr[1], sg[1], sb[1]);
-			mask = LFB_RGB_PRESENT | (LFB_RGB_PRESENT << 4);
-			offset <<= 1;
-			break;
-		case 16*1 + 1:      /* ABGR, 16-bit RGB x-5-5-5 */
-			EXTRACT_x555_TO_888(data, sb[0], sg[0], sr[0]);
-			EXTRACT_x555_TO_888(data >> 16, sb[1], sg[1], sr[1]);
-			mask = LFB_RGB_PRESENT | (LFB_RGB_PRESENT << 4);
-			offset <<= 1;
-			break;
-		case 16*2 + 1:      /* RGBA, 16-bit RGB x-5-5-5 */
-			EXTRACT_555x_TO_888(data, sr[0], sg[0], sb[0]);
-			EXTRACT_555x_TO_888(data >> 16, sr[1], sg[1], sb[1]);
-			mask = LFB_RGB_PRESENT | (LFB_RGB_PRESENT << 4);
-			offset <<= 1;
-			break;
-		case 16*3 + 1:      /* BGRA, 16-bit RGB x-5-5-5 */
-			EXTRACT_555x_TO_888(data, sb[0], sg[0], sr[0]);
-			EXTRACT_555x_TO_888(data >> 16, sb[1], sg[1], sr[1]);
-			mask = LFB_RGB_PRESENT | (LFB_RGB_PRESENT << 4);
-			offset <<= 1;
-			break;
-
-		case 16*0 + 2:      /* ARGB, 16-bit ARGB 1-5-5-5 */
-			EXTRACT_1555_TO_8888(data, sa[0], sr[0], sg[0], sb[0]);
-			EXTRACT_1555_TO_8888(data >> 16, sa[1], sr[1], sg[1], sb[1]);
-			mask = LFB_RGB_PRESENT | LFB_ALPHA_PRESENT | ((LFB_RGB_PRESENT | LFB_ALPHA_PRESENT) << 4);
-			offset <<= 1;
-			break;
-		case 16*1 + 2:      /* ABGR, 16-bit ARGB 1-5-5-5 */
-			EXTRACT_1555_TO_8888(data, sa[0], sb[0], sg[0], sr[0]);
-			EXTRACT_1555_TO_8888(data >> 16, sa[1], sb[1], sg[1], sr[1]);
-			mask = LFB_RGB_PRESENT | LFB_ALPHA_PRESENT | ((LFB_RGB_PRESENT | LFB_ALPHA_PRESENT) << 4);
-			offset <<= 1;
-			break;
-		case 16*2 + 2:      /* RGBA, 16-bit ARGB 1-5-5-5 */
-			EXTRACT_5551_TO_8888(data, sr[0], sg[0], sb[0], sa[0]);
-			EXTRACT_5551_TO_8888(data >> 16, sr[1], sg[1], sb[1], sa[1]);
-			mask = LFB_RGB_PRESENT | LFB_ALPHA_PRESENT | ((LFB_RGB_PRESENT | LFB_ALPHA_PRESENT) << 4);
-			offset <<= 1;
-			break;
-		case 16*3 + 2:      /* BGRA, 16-bit ARGB 1-5-5-5 */
-			EXTRACT_5551_TO_8888(data, sb[0], sg[0], sr[0], sa[0]);
-			EXTRACT_5551_TO_8888(data >> 16, sb[1], sg[1], sr[1], sa[1]);
-			mask = LFB_RGB_PRESENT | LFB_ALPHA_PRESENT | ((LFB_RGB_PRESENT | LFB_ALPHA_PRESENT) << 4);
-			offset <<= 1;
-			break;
-
-		case 16*0 + 4:      /* ARGB, 32-bit RGB x-8-8-8 */
-			EXTRACT_x888_TO_888(data, sr[0], sg[0], sb[0]);
-			mask = LFB_RGB_PRESENT;
-			break;
-		case 16*1 + 4:      /* ABGR, 32-bit RGB x-8-8-8 */
-			EXTRACT_x888_TO_888(data, sb[0], sg[0], sr[0]);
-			mask = LFB_RGB_PRESENT;
-			break;
-		case 16*2 + 4:      /* RGBA, 32-bit RGB x-8-8-8 */
-			EXTRACT_888x_TO_888(data, sr[0], sg[0], sb[0]);
-			mask = LFB_RGB_PRESENT;
-			break;
-		case 16*3 + 4:      /* BGRA, 32-bit RGB x-8-8-8 */
-			EXTRACT_888x_TO_888(data, sb[0], sg[0], sr[0]);
-			mask = LFB_RGB_PRESENT;
-			break;
-
-		case 16*0 + 5:      /* ARGB, 32-bit ARGB 8-8-8-8 */
-			EXTRACT_8888_TO_8888(data, sa[0], sr[0], sg[0], sb[0]);
-			mask = LFB_RGB_PRESENT | LFB_ALPHA_PRESENT;
-			break;
-		case 16*1 + 5:      /* ABGR, 32-bit ARGB 8-8-8-8 */
-			EXTRACT_8888_TO_8888(data, sa[0], sb[0], sg[0], sr[0]);
-			mask = LFB_RGB_PRESENT | LFB_ALPHA_PRESENT;
-			break;
-		case 16*2 + 5:      /* RGBA, 32-bit ARGB 8-8-8-8 */
-			EXTRACT_8888_TO_8888(data, sr[0], sg[0], sb[0], sa[0]);
-			mask = LFB_RGB_PRESENT | LFB_ALPHA_PRESENT;
-			break;
-		case 16*3 + 5:      /* BGRA, 32-bit ARGB 8-8-8-8 */
-			EXTRACT_8888_TO_8888(data, sb[0], sg[0], sr[0], sa[0]);
-			mask = LFB_RGB_PRESENT | LFB_ALPHA_PRESENT;
-			break;
-
-		case 16*0 + 12:     /* ARGB, 32-bit depth+RGB 5-6-5 */
-		case 16*2 + 12:     /* RGBA, 32-bit depth+RGB 5-6-5 */
-			sz[0] = data >> 16;
-			//EXTRACT_565_TO_888(data, sr[0], sg[0], sb[0]);
-			sourceColor = vd->fbi.rgb565[data & 0xffff];
-			sourceColor.expand_rgb(sr[0], sg[0], sb[0]);
-			mask = LFB_RGB_PRESENT | LFB_DEPTH_PRESENT_MSW;
-			break;
-		case 16*1 + 12:     /* ABGR, 32-bit depth+RGB 5-6-5 */
-		case 16*3 + 12:     /* BGRA, 32-bit depth+RGB 5-6-5 */
-			sz[0] = data >> 16;
-			//EXTRACT_565_TO_888(data, sb[0], sg[0], sr[0]);
-			sourceColor = vd->fbi.rgb565[data & 0xffff];
-			sourceColor.expand_rgb(sb[0], sg[0], sr[0]);
-			mask = LFB_RGB_PRESENT | LFB_DEPTH_PRESENT_MSW;
-			break;
-
-		case 16*0 + 13:     /* ARGB, 32-bit depth+RGB x-5-5-5 */
-			sz[0] = data >> 16;
-			EXTRACT_x555_TO_888(data, sr[0], sg[0], sb[0]);
-			mask = LFB_RGB_PRESENT | LFB_DEPTH_PRESENT_MSW;
-			break;
-		case 16*1 + 13:     /* ABGR, 32-bit depth+RGB x-5-5-5 */
-			sz[0] = data >> 16;
-			EXTRACT_x555_TO_888(data, sb[0], sg[0], sr[0]);
-			mask = LFB_RGB_PRESENT | LFB_DEPTH_PRESENT_MSW;
-			break;
-		case 16*2 + 13:     /* RGBA, 32-bit depth+RGB x-5-5-5 */
-			sz[0] = data >> 16;
-			EXTRACT_555x_TO_888(data, sr[0], sg[0], sb[0]);
-			mask = LFB_RGB_PRESENT | LFB_DEPTH_PRESENT_MSW;
-			break;
-		case 16*3 + 13:     /* BGRA, 32-bit depth+RGB x-5-5-5 */
-			sz[0] = data >> 16;
-			EXTRACT_555x_TO_888(data, sb[0], sg[0], sr[0]);
-			mask = LFB_RGB_PRESENT | LFB_DEPTH_PRESENT_MSW;
-			break;
-
-		case 16*0 + 14:     /* ARGB, 32-bit depth+ARGB 1-5-5-5 */
-			sz[0] = data >> 16;
-			EXTRACT_1555_TO_8888(data, sa[0], sr[0], sg[0], sb[0]);
-			mask = LFB_RGB_PRESENT | LFB_ALPHA_PRESENT | LFB_DEPTH_PRESENT_MSW;
-			break;
-		case 16*1 + 14:     /* ABGR, 32-bit depth+ARGB 1-5-5-5 */
-			sz[0] = data >> 16;
-			EXTRACT_1555_TO_8888(data, sa[0], sb[0], sg[0], sr[0]);
-			mask = LFB_RGB_PRESENT | LFB_ALPHA_PRESENT | LFB_DEPTH_PRESENT_MSW;
-			break;
-		case 16*2 + 14:     /* RGBA, 32-bit depth+ARGB 1-5-5-5 */
-			sz[0] = data >> 16;
-			EXTRACT_5551_TO_8888(data, sr[0], sg[0], sb[0], sa[0]);
-			mask = LFB_RGB_PRESENT | LFB_ALPHA_PRESENT | LFB_DEPTH_PRESENT_MSW;
-			break;
-		case 16*3 + 14:     /* BGRA, 32-bit depth+ARGB 1-5-5-5 */
-			sz[0] = data >> 16;
-			EXTRACT_5551_TO_8888(data, sb[0], sg[0], sr[0], sa[0]);
-			mask = LFB_RGB_PRESENT | LFB_ALPHA_PRESENT | LFB_DEPTH_PRESENT_MSW;
-			break;
-
-		case 16*0 + 15:     /* ARGB, 16-bit depth */
-		case 16*1 + 15:     /* ARGB, 16-bit depth */
-		case 16*2 + 15:     /* ARGB, 16-bit depth */
-		case 16*3 + 15:     /* ARGB, 16-bit depth */
-			sz[0] = data & 0xffff;
-			sz[1] = data >> 16;
-			mask = LFB_DEPTH_PRESENT | (LFB_DEPTH_PRESENT << 4);
-			offset <<= 1;
-			break;
-
-		default:            /* reserved */
-			vd->logerror("lfb_w: Unknown format\n");
-			return 0;
-	}
-
-	/* compute X,Y */
-	x = offset & ((1 << vd->fbi.lfb_stride) - 1);
-	y = (offset >> vd->fbi.lfb_stride) & 0x3ff;
-
-	/* adjust the mask based on which half of the data is written */
-	if (!ACCESSING_BITS_0_15)
-		mask &= ~(0x0f - LFB_DEPTH_PRESENT_MSW);
-	if (!ACCESSING_BITS_16_31)
-		mask &= ~(0xf0 + LFB_DEPTH_PRESENT_MSW);
-
-	/* select the target buffer */
-	destbuf = (vd->vd_type >= TYPE_VOODOO_BANSHEE) ? 1 : LFBMODE_WRITE_BUFFER_SELECT(vd->reg[lfbMode].u);
-	switch (destbuf)
-	{
-		case 0:         /* front buffer */
-			dest = (uint16_t *)(vd->fbi.ram + vd->fbi.rgboffs[vd->fbi.frontbuf]);
-			destmax = (vd->fbi.mask + 1 - vd->fbi.rgboffs[vd->fbi.frontbuf]) / 2;
-			vd->fbi.video_changed = true;
-			break;
-
-		case 1:         /* back buffer */
-			dest = (uint16_t *)(vd->fbi.ram + vd->fbi.rgboffs[vd->fbi.backbuf]);
-			destmax = (vd->fbi.mask + 1 - vd->fbi.rgboffs[vd->fbi.backbuf]) / 2;
-			break;
-
-		default:        /* reserved */
-			return 0;
-	}
-	depth = (uint16_t *)(vd->fbi.ram + vd->fbi.auxoffs);
-	depthmax = (vd->fbi.mask + 1 - vd->fbi.auxoffs) / 2;
-
-	/* simple case: no pipeline */
-	if (!LFBMODE_ENABLE_PIXEL_PIPELINE(vd->reg[lfbMode].u))
-	{
-		DECLARE_DITHER_POINTERS_NO_DITHER_VAR;
-		uint32_t bufoffs;
-
-		if (LOG_LFB) vd->logerror("VOODOO.LFB:write raw mode %X (%d,%d) = %08X & %08X\n", LFBMODE_WRITE_FORMAT(vd->reg[lfbMode].u), x, y, data, mem_mask);
-
-		/* determine the screen Y */
-		scry = y;
-		if (LFBMODE_Y_ORIGIN(vd->reg[lfbMode].u))
-			scry = (vd->fbi.yorigin - y);
-
-		/* advance pointers to the proper row */
-		bufoffs = scry * vd->fbi.rowpixels + x;
-
-		/* compute dithering */
-		COMPUTE_DITHER_POINTERS_NO_DITHER_VAR(vd->reg[fbzMode].u, y);
-
-		/* wait for any outstanding work to finish */
-		poly_wait(vd->poly, "LFB Write");
-
-		/* loop over up to two pixels */
-		for (pix = 0; mask; pix++)
-		{
-			/* make sure we care about this pixel */
-			if (mask & 0x0f)
-			{
-				/* write to the RGB buffer */
-				if ((mask & LFB_RGB_PRESENT) && bufoffs < destmax)
-				{
-					/* apply dithering and write to the screen */
-					APPLY_DITHER(vd->reg[fbzMode].u, x, dither_lookup, sr[pix], sg[pix], sb[pix]);
-					dest[bufoffs] = (sr[pix] << 11) | (sg[pix] << 5) | sb[pix];
-				}
-
-				/* make sure we have an aux buffer to write to */
-				if (depth && bufoffs < depthmax)
-				{
-					/* write to the alpha buffer */
-					if ((mask & LFB_ALPHA_PRESENT) && FBZMODE_ENABLE_ALPHA_PLANES(vd->reg[fbzMode].u))
-						depth[bufoffs] = sa[pix];
-
-					/* write to the depth buffer */
-					if ((mask & (LFB_DEPTH_PRESENT | LFB_DEPTH_PRESENT_MSW)) && !FBZMODE_ENABLE_ALPHA_PLANES(vd->reg[fbzMode].u))
-						depth[bufoffs] = sz[pix];
-				}
-
-				/* track pixel writes to the frame buffer regardless of mask */
-				vd->reg[fbiPixelsOut].u++;
-			}
-
-			/* advance our pointers */
-			bufoffs++;
-			x++;
-			mask >>= 4;
-		}
-	}
-
-	/* tricky case: run the full pixel pipeline on the pixel */
-	else
-	{
-		DECLARE_DITHER_POINTERS;
-
-		if (LOG_LFB) vd->logerror("VOODOO.LFB:write pipelined mode %X (%d,%d) = %08X & %08X\n", LFBMODE_WRITE_FORMAT(vd->reg[lfbMode].u), x, y, data, mem_mask);
-
-		/* determine the screen Y */
-		scry = y;
-		if (FBZMODE_Y_ORIGIN(vd->reg[fbzMode].u))
-			scry = (vd->fbi.yorigin - y);
-
-		/* advance pointers to the proper row */
-		dest += scry * vd->fbi.rowpixels;
-		if (depth)
-			depth += scry * vd->fbi.rowpixels;
-
-		/* compute dithering */
-		COMPUTE_DITHER_POINTERS(vd->reg[fbzMode].u, y, vd->reg[fogMode].u);
-
-		/* loop over up to two pixels */
-		for (pix = 0; mask; pix++)
-		{
-			/* make sure we care about this pixel */
-			if (mask & 0x0f)
-			{
-				stats_block *stats = &vd->fbi.lfb_stats;
-				int64_t iterw;
-				if (LFBMODE_WRITE_W_SELECT(vd->reg[lfbMode].u)) {
-					iterw = (uint32_t) vd->reg[zaColor].u << 16;
-				} else {
-					// The most significant fractional bits of 16.32 W are set to z
-					iterw = (uint32_t) sz[pix] << 16;
-				}
-				int32_t iterz = sz[pix] << 12;
-
-				/* apply clipping */
-				if (FBZMODE_ENABLE_CLIPPING(vd->reg[fbzMode].u))
-				{
-					if (x < ((vd->reg[clipLeftRight].u >> 16) & 0x3ff) ||
-						x >= (vd->reg[clipLeftRight].u & 0x3ff) ||
-						scry < ((vd->reg[clipLowYHighY].u >> 16) & 0x3ff) ||
-						scry >= (vd->reg[clipLowYHighY].u & 0x3ff))
-					{
-						stats->pixels_in++;
-						stats->clip_fail++;
-						goto nextpixel;
-					}
-				}
-
-				rgbaint_t color, preFog;
-				rgbaint_t iterargb(0);
-
-
-				/* pixel pipeline part 1 handles depth testing and stippling */
-				//PIXEL_PIPELINE_BEGIN(v, stats, x, y, vd->reg[fbzColorPath].u, vd->reg[fbzMode].u, iterz, iterw);
-// Start PIXEL_PIPE_BEGIN copy
-				//#define PIXEL_PIPELINE_BEGIN(VV, STATS, XX, YY, FBZCOLORPATH, FBZMODE, ITERZ, ITERW)
-					int32_t biasdepth;
-					int32_t r, g, b;
-
-					(stats)->pixels_in++;
-
-					/* apply clipping */
-					/* note that for perf reasons, we assume the caller has done clipping */
-
-					/* handle stippling */
-					if (FBZMODE_ENABLE_STIPPLE(vd->reg[fbzMode].u))
-					{
-						/* rotate mode */
-						if (FBZMODE_STIPPLE_PATTERN(vd->reg[fbzMode].u) == 0)
-						{
-							vd->reg[stipple].u = (vd->reg[stipple].u << 1) | (vd->reg[stipple].u >> 31);
-							if ((vd->reg[stipple].u & 0x80000000) == 0)
-							{
-								vd->stats.total_stippled++;
-								goto skipdrawdepth;
-							}
-						}
-
-						/* pattern mode */
-						else
-						{
-							int stipple_index = ((y & 3) << 3) | (~x & 7);
-							if (((vd->reg[stipple].u >> stipple_index) & 1) == 0)
-							{
-								vd->stats.total_stippled++;
-								goto nextpixel;
-							}
-						}
-					}
-// End PIXEL_PIPELINE_BEGIN COPY
-
-				// Depth testing value for lfb pipeline writes is directly from write data, no biasing is used
-				biasdepth = (uint32_t) sz[pix];
-
-
-				/* Perform depth testing */
-				if (FBZMODE_ENABLE_DEPTHBUF(vd->reg[fbzMode].u))
-					if (!depthTest((uint16_t) vd->reg[zaColor].u, stats, depth[x], vd->reg[fbzMode].u, biasdepth))
-						goto nextpixel;
-
-				/* use the RGBA we stashed above */
-				color.set(sa[pix], sr[pix], sg[pix], sb[pix]);
-
-				/* handle chroma key */
-				if (FBZMODE_ENABLE_CHROMAKEY(vd->reg[fbzMode].u))
-					if (!chromaKeyTest(vd, stats, vd->reg[fbzMode].u, color))
-						goto nextpixel;
-				/* handle alpha mask */
-				if (FBZMODE_ENABLE_ALPHA_MASK(vd->reg[fbzMode].u))
-					if (!alphaMaskTest(stats, vd->reg[fbzMode].u, color.get_a()))
-						goto nextpixel;
-				/* handle alpha test */
-				if (ALPHAMODE_ALPHATEST(vd->reg[alphaMode].u))
-					if (!alphaTest(vd->reg[alphaMode].rgb.a, stats, vd->reg[alphaMode].u, color.get_a()))
-						goto nextpixel;
-
-				/* perform fogging */
-				preFog.set(color);
-				if (FOGMODE_ENABLE_FOG(vd->reg[fogMode].u))
-					applyFogging(vd, vd->reg[fbzMode].u, vd->reg[fogMode].u, vd->reg[fbzColorPath].u, x, dither4, biasdepth, color, iterz, iterw, iterargb);
-
-				/* wait for any outstanding work to finish */
-				poly_wait(vd->poly, "LFB Write");
-
-				/* perform alpha blending */
-				if (ALPHAMODE_ALPHABLEND(vd->reg[alphaMode].u))
-					alphaBlend(vd->reg[fbzMode].u, vd->reg[alphaMode].u, x, dither, dest[x], depth, preFog, color, vd->fbi.rgb565);
-
-				/* pixel pipeline part 2 handles final output */
-				PIXEL_PIPELINE_END(stats, dither_lookup, x, dest, depth, vd->reg[fbzMode].u) { };
-nextpixel:
-			/* advance our pointers */
-			x++;
-			mask >>= 4;
-		}
-	}
-
-	return 0;
-}
-
-
-
-/*************************************
- *
- *  Voodoo texture RAM writes
- *
- *************************************/
-
-int32_t voodoo_device::texture_w(voodoo_device *vd, offs_t offset, uint32_t data)
-{
-	int tmunum = (offset >> 19) & 0x03;
-	tmu_state *t;
-
-	/* statistics */
-	vd->stats.tex_writes++;
-
-	/* point to the right TMU */
-	if (!(vd->chipmask & (2 << tmunum)))
-		return 0;
-	t = &vd->tmu[tmunum];
-
-	if (TEXLOD_TDIRECT_WRITE(t->reg[tLOD].u))
-		fatalerror("Texture direct write!\n");
-
-	/* wait for any outstanding work to finish */
-	poly_wait(vd->poly, "Texture write");
-
-	/* update texture info if dirty */
-	if (t->regdirty)
-		t->recompute_texture_params();
-
-	/* swizzle the data */
-	if (TEXLOD_TDATA_SWIZZLE(t->reg[tLOD].u))
-		data = swapendian_int32(data);
-	if (TEXLOD_TDATA_SWAP(t->reg[tLOD].u))
-		data = (data >> 16) | (data << 16);
-
-	/* 8-bit texture case */
-	if (TEXMODE_FORMAT(t->reg[textureMode].u) < 8)
-	{
-		int lod, tt, ts;
-		uint32_t tbaseaddr;
-		uint8_t *dest;
-
-		/* extract info */
-		if (vd->vd_type <= TYPE_VOODOO_2)
-		{
-			lod = (offset >> 15) & 0x0f;
-			tt = (offset >> 7) & 0xff;
-
-			/* old code has a bit about how this is broken in gauntleg unless we always look at TMU0 */
-			if (TEXMODE_SEQ_8_DOWNLD(vd->tmu[0].reg/*t->reg*/[textureMode].u)) {
-				ts = (offset << 2) & 0xfc;
-			}
-			else {
-				ts = (offset << 1) & 0xfc;
-			}
-			/* validate parameters */
-			if (lod > 8)
-				return 0;
-
-			/* compute the base address */
-			tbaseaddr = t->lodoffset[lod];
-			tbaseaddr += tt * ((t->wmask >> lod) + 1) + ts;
-
-			if (LOG_TEXTURE_RAM) vd->logerror("Texture 8-bit w: lod=%d s=%d t=%d data=%08X\n", lod, ts, tt, data);
-		}
-		else
-		{
-			tbaseaddr = t->lodoffset[0] + offset*4;
-
-			if (LOG_TEXTURE_RAM) vd->logerror("Texture 8-bit w: offset=%X data=%08X\n", offset*4, data);
-		}
-
-		/* write the four bytes in little-endian order */
-		dest = t->ram;
-		tbaseaddr &= t->mask;
-		dest[BYTE4_XOR_LE(tbaseaddr + 0)] = (data >> 0) & 0xff;
-		dest[BYTE4_XOR_LE(tbaseaddr + 1)] = (data >> 8) & 0xff;
-		dest[BYTE4_XOR_LE(tbaseaddr + 2)] = (data >> 16) & 0xff;
-		dest[BYTE4_XOR_LE(tbaseaddr + 3)] = (data >> 24) & 0xff;
-	}
-
-	/* 16-bit texture case */
-	else
-	{
-		int lod, tt, ts;
-		uint32_t tbaseaddr;
-		uint16_t *dest;
-
-		/* extract info */
-		if (vd->vd_type <= TYPE_VOODOO_2)
-		{
-			lod = (offset >> 15) & 0x0f;
-			tt = (offset >> 7) & 0xff;
-			ts = (offset << 1) & 0xfe;
-
-			/* validate parameters */
-			if (lod > 8)
-				return 0;
-
-			/* compute the base address */
-			tbaseaddr = t->lodoffset[lod];
-			tbaseaddr += 2 * (tt * ((t->wmask >> lod) + 1) + ts);
-
-			if (LOG_TEXTURE_RAM) vd->logerror("Texture 16-bit w: lod=%d s=%d t=%d data=%08X\n", lod, ts, tt, data);
-		}
-		else
-		{
-			tbaseaddr = t->lodoffset[0] + offset*4;
-
-			if (LOG_TEXTURE_RAM) vd->logerror("Texture 16-bit w: offset=%X data=%08X\n", offset*4, data);
-		}
-
-		/* write the two words in little-endian order */
-		dest = (uint16_t *)t->ram;
-		tbaseaddr &= t->mask;
-		tbaseaddr >>= 1;
-		dest[BYTE_XOR_LE(tbaseaddr + 0)] = (data >> 0) & 0xffff;
-		dest[BYTE_XOR_LE(tbaseaddr + 1)] = (data >> 16) & 0xffff;
-	}
-
-	return 0;
-}
-
-
-
-/*************************************
- *
- *  Flush data from the FIFOs
- *
- *************************************/
-
-void voodoo_device::flush_fifos(voodoo_device *vd, attotime current_time)
-{
-	static uint8_t in_flush;
-
-	/* check for recursive calls */
-	if (in_flush)
-		return;
-	in_flush = true;
-
-	if (!vd->pci.op_pending) fatalerror("flush_fifos called with no pending operation\n");
-
-	if (LOG_FIFO_VERBOSE)
-	{
-		vd->logerror("VOODOO.FIFO:flush_fifos start -- pending=%s cur=%s\n",
-				vd->pci.op_end_time.as_string(18), current_time.as_string(18));
-	}
-
-	/* loop while we still have cycles to burn */
-	while (vd->pci.op_end_time <= current_time)
-	{
-		int32_t extra_cycles = 0;
-		int32_t cycles;
-
-		/* loop over 0-cycle stuff; this constitutes the bulk of our writes */
-		do
-		{
-			fifo_state *fifo;
-			uint32_t address;
-			uint32_t data;
-
-			/* we might be in CMDFIFO mode */
-			if (vd->fbi.cmdfifo[0].enable)
-			{
-				/* if we don't have anything to execute, we're done for now */
-				cycles = vd->cmdfifo_execute_if_ready(vd->fbi.cmdfifo[0]);
-				if (cycles == -1)
-				{
-					vd->pci.op_pending = false;
-					in_flush = false;
-					if (LOG_FIFO_VERBOSE) vd->logerror("VOODOO.FIFO:flush_fifos end -- CMDFIFO empty\n");
-					return;
-				}
-			}
-			else if (vd->fbi.cmdfifo[1].enable)
-			{
-				/* if we don't have anything to execute, we're done for now */
-				cycles = vd->cmdfifo_execute_if_ready(vd->fbi.cmdfifo[1]);
-				if (cycles == -1)
-				{
-					vd->pci.op_pending = false;
-					in_flush = false;
-					if (LOG_FIFO_VERBOSE) vd->logerror("VOODOO.FIFO:flush_fifos end -- CMDFIFO empty\n");
-					return;
-				}
-			}
-
-			/* else we are in standard PCI/memory FIFO mode */
-			else
-			{
-				/* choose which FIFO to read from */
-				if (!vd->fbi.fifo.empty())
-					fifo = &vd->fbi.fifo;
-				else if (!vd->pci.fifo.empty())
-					fifo = &vd->pci.fifo;
-				else
-				{
-					vd->pci.op_pending = false;
-					in_flush = false;
-					if (LOG_FIFO_VERBOSE) vd->logerror("VOODOO.FIFO:flush_fifos end -- FIFOs empty\n");
-					return;
-				}
-
-				/* extract address and data */
-				address = fifo->remove();
-				data = fifo->remove();
-
-				/* target the appropriate location */
-				if ((address & (0xc00000/4)) == 0)
-					cycles = register_w(vd, address, data);
-				else if (address & (0x800000/4))
-					cycles = texture_w(vd, address, data);
-				else
-				{
-					uint32_t mem_mask = 0xffffffff;
-
-					/* compute mem_mask */
-					if (address & 0x80000000)
-						mem_mask &= 0x0000ffff;
-					if (address & 0x40000000)
-						mem_mask &= 0xffff0000;
-					address &= 0xffffff;
-
-					cycles = lfb_w(vd, address, data, mem_mask);
-				}
-			}
-
-			/* accumulate smaller operations */
-			if (cycles < ACCUMULATE_THRESHOLD)
-			{
-				extra_cycles += cycles;
-				cycles = 0;
-			}
-		}
-		while (cycles == 0);
-
-		/* account for extra cycles */
-		cycles += extra_cycles;
-
-		/* account for those cycles */
-		vd->pci.op_end_time += cycles * vd->subseconds_per_cycle;
-
-		if (LOG_FIFO_VERBOSE)
-		{
-			vd->logerror("VOODOO.FIFO:update -- pending=%s cur=%s\n",
-					vd->pci.op_end_time.as_string(18), current_time.as_string(18));
-		}
-	}
-
-	if (LOG_FIFO_VERBOSE)
-	{
-		vd->logerror("VOODOO.FIFO:flush_fifos end -- pending command complete at %s\n",
-				vd->pci.op_end_time.as_string(18));
-	}
-
-	in_flush = false;
-}
-
-
-
-/*************************************
- *
- *  Handle a write to the Voodoo
- *  memory space
- *
- *************************************/
-
-void voodoo_device::voodoo_w(offs_t offset, u32 data, u32 mem_mask)
-{
-	int stall = false;
-
-	g_profiler.start(PROFILER_USER1);
-
-	/* should not be getting accesses while stalled */
-	if (pci.stall_state != NOT_STALLED)
-		logerror("voodoo_w while stalled!\n");
-
-	/* if we have something pending, flush the FIFOs up to the current time */
-	if (pci.op_pending)
-		flush_fifos(this, machine().time());
-
-	/* special handling for registers */
-	if ((offset & 0xc00000/4) == 0)
-	{
-		uint8_t access;
-
-		/* some special stuff for Voodoo 2 */
-		if (vd_type >= TYPE_VOODOO_2)
-		{
-			/* we might be in CMDFIFO mode */
-			if (FBIINIT7_CMDFIFO_ENABLE(reg[fbiInit7].u))
-			{
-				/* if bit 21 is set, we're writing to the FIFO */
-				if (offset & 0x200000/4)
-				{
-					/* check for byte swizzling (bit 18) */
-					if (offset & 0x40000/4)
-						data = swapendian_int32(data);
-					cmdfifo_w(this, &fbi.cmdfifo[0], offset & 0xffff, data);
-					g_profiler.stop();
-					return;
-				}
-
-				/* we're a register access; but only certain ones are allowed */
-				access = regaccess[offset & 0xff];
-				if (!(access & REGISTER_WRITETHRU))
-				{
-					/* track swap buffers regardless */
-					if ((offset & 0xff) == swapbufferCMD)
-						fbi.swaps_pending++;
-
-					logerror("Ignoring write to %s in CMDFIFO mode\n", regnames[offset & 0xff]);
-					g_profiler.stop();
-					return;
-				}
-			}
-
-			/* if not, we might be byte swizzled (bit 20) */
-			else if (offset & 0x100000/4)
-				data = swapendian_int32(data);
-		}
-
-		/* check the access behavior; note that the table works even if the */
-		/* alternate mapping is used */
-		access = regaccess[offset & 0xff];
-
-		/* ignore if writes aren't allowed */
-		if (!(access & REGISTER_WRITE))
-		{
-			g_profiler.stop();
-			return;
-		}
-
-		// if this is non-FIFO command, execute immediately
-		if (!(access & REGISTER_FIFO)) {
-			register_w(this, offset, data);
-			g_profiler.stop();
-			return;
-		}
-
-		/* track swap buffers */
-		if ((offset & 0xff) == swapbufferCMD)
-			fbi.swaps_pending++;
-	}
-
-	/* if we don't have anything pending, or if FIFOs are disabled, just execute */
-	if (!pci.op_pending || !INITEN_ENABLE_PCI_FIFO(pci.init_enable))
-	{
-		int cycles;
-
-		/* target the appropriate location */
-		if ((offset & (0xc00000/4)) == 0)
-			cycles = register_w(this, offset, data);
-		else if (offset & (0x800000/4))
-			cycles = texture_w(this, offset, data);
-		else
-			cycles = lfb_w(this, offset, data, mem_mask);
-
-		/* if we ended up with cycles, mark the operation pending */
-		if (cycles)
-		{
-			pci.op_pending = true;
-			pci.op_end_time = machine().time() + cycles * subseconds_per_cycle;
-
-			if (LOG_FIFO_VERBOSE)
-			{
-				logerror("VOODOO.FIFO:direct write start at %s end at %s\n",
-						machine().time().as_string(18),
-						pci.op_end_time.as_string(18));
-			}
-		}
-		g_profiler.stop();
-		return;
-	}
-
-	/* modify the offset based on the mem_mask */
-	if (mem_mask != 0xffffffff)
-	{
-		if (!ACCESSING_BITS_16_31)
-			offset |= 0x80000000;
-		if (!ACCESSING_BITS_0_15)
-			offset |= 0x40000000;
-	}
-
-	/* if there's room in the PCI FIFO, add there */
-	if (LOG_FIFO_VERBOSE) logerror("VOODOO.%d.FIFO:voodoo_w adding to PCI FIFO @ %08X=%08X\n", this, offset, data);
-	if (!pci.fifo.full())
-	{
-		pci.fifo.add(offset);
-		pci.fifo.add(data);
-	}
-	else
-		fatalerror("PCI FIFO full\n");
-
-	/* handle flushing to the memory FIFO */
-	if (FBIINIT0_ENABLE_MEMORY_FIFO(reg[fbiInit0].u) &&
-		pci.fifo.space() <= 2 * FBIINIT4_MEMORY_FIFO_LWM(reg[fbiInit4].u))
-	{
-		uint8_t valid[4];
-
-		/* determine which types of data can go to the memory FIFO */
-		valid[0] = true;
-		valid[1] = FBIINIT0_LFB_TO_MEMORY_FIFO(reg[fbiInit0].u);
-		valid[2] = valid[3] = FBIINIT0_TEXMEM_TO_MEMORY_FIFO(reg[fbiInit0].u);
-
-		/* flush everything we can */
-		if (LOG_FIFO_VERBOSE) logerror("VOODOO.FIFO:voodoo_w moving PCI FIFO to memory FIFO\n");
-		while (!pci.fifo.empty() && valid[(pci.fifo.peek() >> 22) & 3])
-		{
-			fbi.fifo.add(pci.fifo.remove());
-			fbi.fifo.add(pci.fifo.remove());
-		}
-
-		/* if we're above the HWM as a result, stall */
-		if (FBIINIT0_STALL_PCIE_FOR_HWM(reg[fbiInit0].u) &&
-			fbi.fifo.items() >= 2 * 32 * FBIINIT0_MEMORY_FIFO_HWM(reg[fbiInit0].u))
-		{
-			if (LOG_FIFO) logerror("VOODOO.FIFO:voodoo_w hit memory FIFO HWM -- stalling\n");
-			stall_cpu(STALLED_UNTIL_FIFO_LWM, machine().time());
-		}
-	}
-
-	/* if we're at the LWM for the PCI FIFO, stall */
-	if (FBIINIT0_STALL_PCIE_FOR_HWM(reg[fbiInit0].u) &&
-		pci.fifo.space() <= 2 * FBIINIT0_PCI_FIFO_LWM(reg[fbiInit0].u))
-	{
-		if (LOG_FIFO) logerror("VOODOO.FIFO:voodoo_w hit PCI FIFO free LWM -- stalling\n");
-		stall_cpu(STALLED_UNTIL_FIFO_LWM, machine().time());
-	}
-
-	/* if we weren't ready, and this is a non-FIFO access, stall until the FIFOs are clear */
-	if (stall)
-	{
-		if (LOG_FIFO_VERBOSE) logerror("VOODOO.FIFO:voodoo_w wrote non-FIFO register -- stalling until clear\n");
-		stall_cpu(STALLED_UNTIL_FIFO_EMPTY, machine().time());
-	}
-
-	g_profiler.stop();
-}
-
-
-
-/*************************************
- *
- *  Handle a register read
- *
- *************************************/
-
-uint32_t voodoo_device::register_r(voodoo_device *vd, offs_t offset)
-{
-	int regnum = offset & 0xff;
-	uint32_t result;
-
-	/* statistics */
-	vd->stats.reg_reads++;
-
-	/* first make sure this register is readable */
-	if (!(vd->regaccess[regnum] & REGISTER_READ))
-	{
-		vd->logerror("VOODOO.ERROR:Invalid attempt to read %s\n", regnum < 225 ? vd->regnames[regnum] : "unknown register");
-		return 0xffffffff;
-	}
-
-	/* default result is the FBI register value */
-	result = vd->reg[regnum].u;
-
-	/* some registers are dynamic; compute them */
-	switch (regnum)
-	{
-		case vdstatus:
-
-			/* start with a blank slate */
-			result = 0;
-
-			/* bits 5:0 are the PCI FIFO free space */
-			if (vd->pci.fifo.empty())
-				result |= 0x3f << 0;
-			else
-			{
-				int temp = vd->pci.fifo.space()/2;
-				if (temp > 0x3f)
-					temp = 0x3f;
-				result |= temp << 0;
-			}
-
-			/* bit 6 is the vertical retrace */
-			result |= vd->fbi.vblank << 6;
-
-			/* bit 7 is FBI graphics engine busy */
-			if (vd->pci.op_pending)
-				result |= 1 << 7;
-
-			/* bit 8 is TREX busy */
-			if (vd->pci.op_pending)
-				result |= 1 << 8;
-
-			/* bit 9 is overall busy */
-			if (vd->pci.op_pending)
-				result |= 1 << 9;
-
-			/* Banshee is different starting here */
-			if (vd->vd_type < TYPE_VOODOO_BANSHEE)
-			{
-				/* bits 11:10 specifies which buffer is visible */
-				result |= vd->fbi.frontbuf << 10;
-
-				/* bits 27:12 indicate memory FIFO freespace */
-				if (!FBIINIT0_ENABLE_MEMORY_FIFO(vd->reg[fbiInit0].u) || vd->fbi.fifo.empty())
-					result |= 0xffff << 12;
-				else
-				{
-					int temp = vd->fbi.fifo.space()/2;
-					if (temp > 0xffff)
-						temp = 0xffff;
-					result |= temp << 12;
-				}
-			}
-			else
-			{
-				/* bit 10 is 2D busy */
-
-				/* bit 11 is cmd FIFO 0 busy */
-				if (vd->fbi.cmdfifo[0].enable && vd->fbi.cmdfifo[0].depth > 0)
-					result |= 1 << 11;
-
-				/* bit 12 is cmd FIFO 1 busy */
-				if (vd->fbi.cmdfifo[1].enable && vd->fbi.cmdfifo[1].depth > 0)
-					result |= 1 << 12;
-			}
-
-			/* bits 30:28 are the number of pending swaps */
-			if (vd->fbi.swaps_pending > 7)
-				result |= 7 << 28;
-			else
-				result |= vd->fbi.swaps_pending << 28;
-
-			/* bit 31 is not used */
-
-			/* eat some cycles since people like polling here */
-			if (EAT_CYCLES) vd->m_cpu->eat_cycles(1000);
-			break;
-
-		/* bit 2 of the initEnable register maps this to dacRead */
-		case fbiInit2:
-			if (INITEN_REMAP_INIT_TO_DAC(vd->pci.init_enable))
-				result = vd->dac.read_result;
-			break;
-
-		/* return the current visible scanline */
-		case vRetrace:
-			/* eat some cycles since people like polling here */
-			if (EAT_CYCLES) vd->m_cpu->eat_cycles(10);
-			// Return 0 if vblank is active
-			if (vd->fbi.vblank) {
-				result = 0;
-			}
-			else {
-				// Want screen position from vblank off
-				result = vd->m_screen->vpos();
-			}
-			break;
-
-		/* return visible horizontal and vertical positions. Read by the Vegas startup sequence */
-		case hvRetrace:
-			/* eat some cycles since people like polling here */
-			if (EAT_CYCLES) vd->m_cpu->eat_cycles(10);
-			//result = 0x200 << 16;   /* should be between 0x7b and 0x267 */
-			//result |= 0x80;         /* should be between 0x17 and 0x103 */
-			// Return 0 if vblank is active
-			if (vd->fbi.vblank) {
-				result = 0;
-			}
-			else {
-				// Want screen position from vblank off
-				result = vd->m_screen->vpos();
-			}
-			// Hpos
-			result |= vd->m_screen->hpos() << 16;
-			break;
-
-		/* cmdFifo -- Voodoo2 only */
-		case cmdFifoRdPtr:
-			result = vd->fbi.cmdfifo[0].rdptr;
-
-			/* eat some cycles since people like polling here */
-			if (EAT_CYCLES) vd->m_cpu->eat_cycles(1000);
-			break;
-
-		case cmdFifoAMin:
-			result = vd->fbi.cmdfifo[0].amin;
-			break;
-
-		case cmdFifoAMax:
-			result = vd->fbi.cmdfifo[0].amax;
-			break;
-
-		case cmdFifoDepth:
-			result = vd->fbi.cmdfifo[0].depth;
-			break;
-
-		case cmdFifoHoles:
-			result = vd->fbi.cmdfifo[0].holes;
-			break;
-
-		/* all counters are 24-bit only */
-		case fbiPixelsIn:
-		case fbiChromaFail:
-		case fbiZfuncFail:
-		case fbiAfuncFail:
-		case fbiPixelsOut:
-			vd->update_statistics(true);
-			[[fallthrough]];
-		case fbiTrianglesOut:
-			result = vd->reg[regnum].u & 0xffffff;
-			break;
-	}
-
-	if (LOG_REGISTERS)
-	{
-		int logit = true;
-
-		/* don't log multiple identical status reads from the same address */
-		if (regnum == vdstatus)
-		{
-			offs_t pc = vd->m_cpu->pc();
-			if (pc == vd->last_status_pc && result == vd->last_status_value)
-				logit = false;
-			vd->last_status_pc = pc;
-			vd->last_status_value = result;
-		}
-		if (regnum == cmdFifoRdPtr)
-			logit = false;
-
-		if (logit)
-			vd->logerror("VOODOO.REG:%s read = %08X\n", vd->regnames[regnum], result);
-	}
-
-	return result;
-}
-
-
-
-/*************************************
- *
- *  Handle an LFB read
- *
- *************************************/
-
-static uint32_t lfb_r(voodoo_device *vd, offs_t offset, bool lfb_3d)
-{
-	uint16_t *buffer;
-	uint32_t bufmax;
-	uint32_t bufoffs;
-	uint32_t data;
-	int x, y, scry, destbuf;
-
-	/* statistics */
-	vd->stats.lfb_reads++;
-
-	/* compute X,Y */
-	offset <<= 1;
-	x = offset & ((1 << vd->fbi.lfb_stride) - 1);
-	y = (offset >> vd->fbi.lfb_stride);
-
-	/* select the target buffer */
-	if (lfb_3d) {
-		y &= 0x3ff;
-		destbuf = (vd->vd_type >= TYPE_VOODOO_BANSHEE) ? 1 : LFBMODE_READ_BUFFER_SELECT(vd->reg[lfbMode].u);
-		switch (destbuf)
-		{
-			case 0:         /* front buffer */
-				buffer = (uint16_t *)(vd->fbi.ram + vd->fbi.rgboffs[vd->fbi.frontbuf]);
-				bufmax = (vd->fbi.mask + 1 - vd->fbi.rgboffs[vd->fbi.frontbuf]) / 2;
-				break;
-
-			case 1:         /* back buffer */
-				buffer = (uint16_t *)(vd->fbi.ram + vd->fbi.rgboffs[vd->fbi.backbuf]);
-				bufmax = (vd->fbi.mask + 1 - vd->fbi.rgboffs[vd->fbi.backbuf]) / 2;
-				break;
-
-			case 2:         /* aux buffer */
-				if (vd->fbi.auxoffs == ~0)
-					return 0xffffffff;
-				buffer = (uint16_t *)(vd->fbi.ram + vd->fbi.auxoffs);
-				bufmax = (vd->fbi.mask + 1 - vd->fbi.auxoffs) / 2;
-				break;
-
-			default:        /* reserved */
-				return 0xffffffff;
-		}
-
-		/* determine the screen Y */
-		scry = y;
-		if (LFBMODE_Y_ORIGIN(vd->reg[lfbMode].u))
-			scry = (vd->fbi.yorigin - y);
-	} else {
-		// Direct lfb access
-		buffer = (uint16_t *)(vd->fbi.ram + vd->fbi.lfb_base*4);
-		bufmax = (vd->fbi.mask + 1 - vd->fbi.lfb_base*4) / 2;
-		scry = y;
-	}
-
-	/* advance pointers to the proper row */
-	bufoffs = scry * vd->fbi.rowpixels + x;
-	if (bufoffs >= bufmax) {
-		vd->logerror("LFB_R: Buffer offset out of bounds x=%i y=%i lfb_3d=%i offset=%08X bufoffs=%08X\n", x, y, lfb_3d, offset, (uint32_t) bufoffs);
-		return 0xffffffff;
-	}
-
-	/* wait for any outstanding work to finish */
-	poly_wait(vd->poly, "LFB read");
-
-	/* compute the data */
-	data = buffer[bufoffs + 0] | (buffer[bufoffs + 1] << 16);
-
-	/* word swapping */
-	if (LFBMODE_WORD_SWAP_READS(vd->reg[lfbMode].u))
-		data = (data << 16) | (data >> 16);
-
-	/* byte swizzling */
-	if (LFBMODE_BYTE_SWIZZLE_READS(vd->reg[lfbMode].u))
-		data = swapendian_int32(data);
-
-	if (LOG_LFB) vd->logerror("VOODOO.LFB:read (%d,%d) = %08X\n", x, y, data);
-	return data;
-}
-
-
-
-/*************************************
- *
- *  Handle a read from the Voodoo
- *  memory space
- *
- *************************************/
-
-u32 voodoo_device::voodoo_r(offs_t offset)
-{
-	/* if we have something pending, flush the FIFOs up to the current time */
-	if (pci.op_pending)
-		flush_fifos(this, machine().time());
-
-	/* target the appropriate location */
-	if (!(offset & (0xc00000/4)))
-		return register_r(this, offset);
-	else if (!(offset & (0x800000/4)))
-		return lfb_r(this, offset, true);
-
-	return 0xffffffff;
-}
-
-
-
-/*************************************
- *
- *  Handle a read from the Banshee
- *  I/O space
- *
- *************************************/
-
-u32 voodoo_banshee_device::banshee_agp_r(offs_t offset)
-{
-	uint32_t result;
-
-	offset &= 0x1ff/4;
-
-	/* switch off the offset */
-	switch (offset)
-	{
-		case cmdRdPtrL0:
-			result = fbi.cmdfifo[0].rdptr;
-			break;
-
-		case cmdAMin0:
-			result = fbi.cmdfifo[0].amin;
-			break;
-
-		case cmdAMax0:
-			result = fbi.cmdfifo[0].amax;
-			break;
-
-		case cmdFifoDepth0:
-			result = fbi.cmdfifo[0].depth;
-			break;
-
-		case cmdHoleCnt0:
-			result = fbi.cmdfifo[0].holes;
-			break;
-
-		case cmdRdPtrL1:
-			result = fbi.cmdfifo[1].rdptr;
-			break;
-
-		case cmdAMin1:
-			result = fbi.cmdfifo[1].amin;
-			break;
-
-		case cmdAMax1:
-			result = fbi.cmdfifo[1].amax;
-			break;
-
-		case cmdFifoDepth1:
-			result = fbi.cmdfifo[1].depth;
-			break;
-
-		case cmdHoleCnt1:
-			result = fbi.cmdfifo[1].holes;
-			break;
-
-		default:
-			result = banshee.agp[offset];
-			break;
-	}
-
-	if (LOG_REGISTERS)
-		logerror("%s:banshee_r(AGP:%s)\n", machine().describe_context(), banshee_agp_reg_name[offset]);
-	return result;
-}
-
-
-u32 voodoo_banshee_device::banshee_r(offs_t offset, u32 mem_mask)
-{
-	uint32_t result = 0xffffffff;
-
-	/* if we have something pending, flush the FIFOs up to the current time */
-	if (pci.op_pending)
-		flush_fifos(this, machine().time());
-
-	if (offset < 0x80000/4)
-		result = banshee_io_r(offset, mem_mask);
-	else if (offset < 0x100000/4)
-		result = banshee_agp_r(offset);
-	else if (offset < 0x200000/4)
-		logerror("%s:banshee_r(2D:%X)\n", machine().describe_context(), (offset*4) & 0xfffff);
-	else if (offset < 0x600000/4)
-		result = register_r(this, offset & 0x1fffff/4);
-	else if (offset < 0x800000/4)
-		logerror("%s:banshee_r(TEX0:%X)\n", machine().describe_context(), (offset*4) & 0x1fffff);
-	else if (offset < 0xa00000/4)
-		logerror("%s:banshee_r(TEX1:%X)\n", machine().describe_context(), (offset*4) & 0x1fffff);
-	else if (offset < 0xc00000/4)
-		logerror("%s:banshee_r(FLASH Bios ROM:%X)\n", machine().describe_context(), (offset*4) & 0x3fffff);
-	else if (offset < 0x1000000/4)
-		logerror("%s:banshee_r(YUV:%X)\n", machine().describe_context(), (offset*4) & 0x3fffff);
-	else if (offset < 0x2000000/4)
-	{
-		result = lfb_r(this, offset & 0xffffff/4, true);
-	} else {
-			logerror("%s:banshee_r(%X) Access out of bounds\n", machine().describe_context(), offset*4);
-	}
-	return result;
-}
-
-
-u32 voodoo_banshee_device::banshee_fb_r(offs_t offset)
-{
-	uint32_t result = 0xffffffff;
-
-	/* if we have something pending, flush the FIFOs up to the current time */
-	if (pci.op_pending)
-		flush_fifos(this, machine().time());
-
-	if (offset < fbi.lfb_base)
-	{
-#if LOG_LFB
-		logerror("%s:banshee_fb_r(%X)\n", machine().describe_context(), offset*4);
-#endif
-		if (offset*4 <= fbi.mask)
-			result = ((uint32_t *)fbi.ram)[offset];
-		else
-			logerror("%s:banshee_fb_r(%X) Access out of bounds\n", machine().describe_context(), offset*4);
-	}
-	else {
-		if (LOG_LFB)
-			logerror("%s:banshee_fb_r(%X) to lfb_r: %08X lfb_base=%08X\n", machine().describe_context(), offset*4, offset - fbi.lfb_base, fbi.lfb_base);
-		result = lfb_r(this, offset - fbi.lfb_base, false);
-	}
-	return result;
-}
-
-
-u8 voodoo_banshee_device::banshee_vga_r(offs_t offset)
-{
-	uint8_t result = 0xff;
-
-	offset &= 0x1f;
-
-	/* switch off the offset */
-	switch (offset + 0x3c0)
-	{
-		/* attribute access */
-		case 0x3c0:
-			if (banshee.vga[0x3c1 & 0x1f] < std::size(banshee.att))
-				result = banshee.att[banshee.vga[0x3c1 & 0x1f]];
-			if (LOG_REGISTERS)
-				logerror("%s:banshee_att_r(%X)\n", machine().describe_context(), banshee.vga[0x3c1 & 0x1f]);
-			break;
-
-		/* Input status 0 */
-		case 0x3c2:
-			/*
-			    bit 7 = Interrupt Status. When its value is ?1?, denotes that an interrupt is pending.
-			    bit 6:5 = Feature Connector. These 2 bits are readable bits from the feature connector.
-			    bit 4 = Sense. This bit reflects the state of the DAC monitor sense logic.
-			    bit 3:0 = Reserved. Read back as 0.
-			*/
-			result = 0x00;
-			if (LOG_REGISTERS)
-				logerror("%s:banshee_vga_r(%X)\n", machine().describe_context(), 0x3c0+offset);
-			break;
-
-		/* Sequencer access */
-		case 0x3c5:
-			if (banshee.vga[0x3c4 & 0x1f] < std::size(banshee.seq))
-				result = banshee.seq[banshee.vga[0x3c4 & 0x1f]];
-			if (LOG_REGISTERS)
-				logerror("%s:banshee_seq_r(%X)\n", machine().describe_context(), banshee.vga[0x3c4 & 0x1f]);
-			break;
-
-		/* Feature control */
-		case 0x3ca:
-			result = banshee.vga[0x3da & 0x1f];
-			banshee.attff = 0;
-			if (LOG_REGISTERS)
-				logerror("%s:banshee_vga_r(%X)\n", machine().describe_context(), 0x3c0+offset);
-			break;
-
-		/* Miscellaneous output */
-		case 0x3cc:
-			result = banshee.vga[0x3c2 & 0x1f];
-			if (LOG_REGISTERS)
-				logerror("%s:banshee_vga_r(%X)\n", machine().describe_context(), 0x3c0+offset);
-			break;
-
-		/* Graphics controller access */
-		case 0x3cf:
-			if (banshee.vga[0x3ce & 0x1f] < std::size(banshee.gc))
-				result = banshee.gc[banshee.vga[0x3ce & 0x1f]];
-			if (LOG_REGISTERS)
-				logerror("%s:banshee_gc_r(%X)\n", machine().describe_context(), banshee.vga[0x3ce & 0x1f]);
-			break;
-
-		/* CRTC access */
-		case 0x3d5:
-			if (banshee.vga[0x3d4 & 0x1f] < std::size(banshee.crtc))
-				result = banshee.crtc[banshee.vga[0x3d4 & 0x1f]];
-			if (LOG_REGISTERS)
-				logerror("%s:banshee_crtc_r(%X)\n", machine().describe_context(), banshee.vga[0x3d4 & 0x1f]);
-			break;
-
-		/* Input status 1 */
-		case 0x3da:
-			/*
-			    bit 7:6 = Reserved. These bits read back 0.
-			    bit 5:4 = Display Status. These 2 bits reflect 2 of the 8 pixel data outputs from the Attribute
-			                controller, as determined by the Attribute controller index 0x12 bits 4 and 5.
-			    bit 3 = Vertical sync Status. A ?1? indicates vertical retrace is in progress.
-			    bit 2:1 = Reserved. These bits read back 0x2.
-			    bit 0 = Display Disable. When this bit is 1, either horizontal or vertical display end has occurred,
-			                otherwise video data is being displayed.
-			*/
-			result = 0x04;
-			if (LOG_REGISTERS)
-				logerror("%s:banshee_vga_r(%X)\n", machine().describe_context(), 0x3c0+offset);
-			break;
-
-		default:
-			result = banshee.vga[offset];
-			if (LOG_REGISTERS)
-				logerror("%s:banshee_vga_r(%X)\n", machine().describe_context(), 0x3c0+offset);
-			break;
-	}
-	return result;
-}
-
-
-u32 voodoo_banshee_device::banshee_io_r(offs_t offset, u32 mem_mask)
-{
-	uint32_t result;
-
-	offset &= 0xff/4;
-
-	/* switch off the offset */
-	switch (offset)
-	{
-		case io_status:
-			result = register_r(this, 0);
-			break;
-
-		case io_dacData:
-			result = fbi.clut[banshee.io[io_dacAddr] & 0x1ff] = banshee.io[offset];
-			if (LOG_REGISTERS)
-				logerror("%s:banshee_dac_r(%X)\n", machine().describe_context(), banshee.io[io_dacAddr] & 0x1ff);
-			break;
-
-		case io_vgab0:  case io_vgab4:  case io_vgab8:  case io_vgabc:
-		case io_vgac0:  case io_vgac4:  case io_vgac8:  case io_vgacc:
-		case io_vgad0:  case io_vgad4:  case io_vgad8:  case io_vgadc:
-			result = 0;
-			if (ACCESSING_BITS_0_7)
-				result |= banshee_vga_r(offset*4+0) << 0;
-			if (ACCESSING_BITS_8_15)
-				result |= banshee_vga_r(offset*4+1) << 8;
-			if (ACCESSING_BITS_16_23)
-				result |= banshee_vga_r(offset*4+2) << 16;
-			if (ACCESSING_BITS_24_31)
-				result |= banshee_vga_r(offset*4+3) << 24;
-			break;
-
-		default:
-			result = banshee.io[offset];
-			if (LOG_REGISTERS)
-				logerror("%s:banshee_io_r(%s)\n", machine().describe_context(), banshee_io_reg_name[offset]);
-			break;
-	}
-
-	return result;
-}
-
-
-u32 voodoo_banshee_device::banshee_rom_r(offs_t offset)
-{
-	logerror("%s:banshee_rom_r(%X)\n", machine().describe_context(), offset*4);
-	return 0xffffffff;
-}
-
-static void blit_2d(voodoo_device *vd, uint32_t data)
-{
-	switch (vd->banshee.blt_cmd)
-	{
-		case 0:         // NOP - wait for idle
-		{
-			break;
-		}
-
-		case 1:         // Screen-to-screen blit
-		{
-			// TODO
-#if LOG_BANSHEE_2D
-			vd->logerror("   blit_2d:screen_to_screen: src X %d, src Y %d\n", data & 0xfff, (data >> 16) & 0xfff);
-#endif
-			break;
-		}
-
-		case 2:         // Screen-to-screen stretch blit
-		{
-			fatalerror("   blit_2d:screen_to_screen_stretch: src X %d, src Y %d\n", data & 0xfff, (data >> 16) & 0xfff);
-		}
-
-		case 3:         // Host-to-screen blit
-		{
-			uint32_t addr = vd->banshee.blt_dst_base;
-
-			addr += (vd->banshee.blt_dst_y * vd->banshee.blt_dst_stride) + (vd->banshee.blt_dst_x * vd->banshee.blt_dst_bpp);
-
-#if LOG_BANSHEE_2D
-			vd->logerror("   blit_2d:host_to_screen: %08x -> %08x, %d, %d\n", data, addr, vd->banshee.blt_dst_x, vd->banshee.blt_dst_y);
-#endif
-
-			switch (vd->banshee.blt_dst_bpp)
-			{
-				case 1:
-					vd->fbi.ram[addr+0] = data & 0xff;
-					vd->fbi.ram[addr+1] = (data >> 8) & 0xff;
-					vd->fbi.ram[addr+2] = (data >> 16) & 0xff;
-					vd->fbi.ram[addr+3] = (data >> 24) & 0xff;
-					vd->banshee.blt_dst_x += 4;
-					break;
-				case 2:
-					vd->fbi.ram[addr+1] = data & 0xff;
-					vd->fbi.ram[addr+0] = (data >> 8) & 0xff;
-					vd->fbi.ram[addr+3] = (data >> 16) & 0xff;
-					vd->fbi.ram[addr+2] = (data >> 24) & 0xff;
-					vd->banshee.blt_dst_x += 2;
-					break;
-				case 3:
-					vd->banshee.blt_dst_x += 1;
-					break;
-				case 4:
-					vd->fbi.ram[addr+3] = data & 0xff;
-					vd->fbi.ram[addr+2] = (data >> 8) & 0xff;
-					vd->fbi.ram[addr+1] = (data >> 16) & 0xff;
-					vd->fbi.ram[addr+0] = (data >> 24) & 0xff;
-					vd->banshee.blt_dst_x += 1;
-					break;
-			}
-
-			if (vd->banshee.blt_dst_x >= vd->banshee.blt_dst_width)
-			{
-				vd->banshee.blt_dst_x = 0;
-				vd->banshee.blt_dst_y++;
-			}
-			break;
-		}
-
-		case 5:         // Rectangle fill
-		{
-			fatalerror("blit_2d:rectangle_fill: src X %d, src Y %d\n", data & 0xfff, (data >> 16) & 0xfff);
-		}
-
-		case 6:         // Line
-		{
-			fatalerror("blit_2d:line: end X %d, end Y %d\n", data & 0xfff, (data >> 16) & 0xfff);
-		}
-
-		case 7:         // Polyline
-		{
-			fatalerror("blit_2d:polyline: end X %d, end Y %d\n", data & 0xfff, (data >> 16) & 0xfff);
-		}
-=======
->>>>>>> 1f192de4
 
 //-------------------------------------------------
 //  reg_starts_w -- write to startS (14.18)
@@ -4218,138 +2172,10 @@
 }
 u32 voodoo_1_device::reg_fstartt_w(u32 chipmask, u32 regnum, u32 data)
 {
-<<<<<<< HEAD
-	uint32_t old;
-
-	offset &= 0xff/4;
-	old = banshee.io[offset];
-
-	/* switch off the offset */
-	switch (offset)
-	{
-		case io_vidProcCfg:
-			COMBINE_DATA(&banshee.io[offset]);
-			if ((banshee.io[offset] ^ old) & 0x2800)
-				fbi.clut_dirty = true;
-			if (LOG_REGISTERS)
-				logerror("%s:banshee_io_w(%s) = %08X & %08X\n", machine().describe_context(), banshee_io_reg_name[offset], data, mem_mask);
-			break;
-
-		case io_dacData:
-			COMBINE_DATA(&banshee.io[offset]);
-			if (banshee.io[offset] != fbi.clut[banshee.io[io_dacAddr] & 0x1ff])
-			{
-				fbi.clut[banshee.io[io_dacAddr] & 0x1ff] = banshee.io[offset];
-				fbi.clut_dirty = true;
-			}
-			if (LOG_REGISTERS)
-				logerror("%s:banshee_dac_w(%X) = %08X & %08X\n", machine().describe_context(), banshee.io[io_dacAddr] & 0x1ff, data, mem_mask);
-			break;
-
-		case io_miscInit0:
-			COMBINE_DATA(&banshee.io[offset]);
-			fbi.yorigin = (data >> 18) & 0xfff;
-			if (LOG_REGISTERS)
-				logerror("%s:banshee_io_w(%s) = %08X & %08X\n", machine().describe_context(), banshee_io_reg_name[offset], data, mem_mask);
-			break;
-
-		case io_vidScreenSize:
-			if (data & 0xfff)
-				fbi.width = data & 0xfff;
-			if (data & 0xfff000)
-				fbi.height = (data >> 12) & 0xfff;
-			[[fallthrough]];
-		case io_vidOverlayDudx:
-		case io_vidOverlayDvdy:
-		{
-			COMBINE_DATA(&banshee.io[offset]);
-
-			// Get horizontal total and vertical total from CRTC registers
-			int htotal = (banshee.crtc[0] + 5) * 8;
-			int vtotal = banshee.crtc[6];
-			vtotal |= ((banshee.crtc[7] >> 0) & 0x1) << 8;
-			vtotal |= ((banshee.crtc[7] >> 5) & 0x1) << 9;
-			vtotal += 2;
-
-			int vstart = banshee.crtc[0x10];
-			vstart |= ((banshee.crtc[7] >> 2) & 0x1) << 8;
-			vstart |= ((banshee.crtc[7] >> 7) & 0x1) << 9;
-
-			int vstop = banshee.crtc[0x11] & 0xf;
-			// Compare to see if vstop is before or after low 4 bits of vstart
-			if (vstop < (vstart & 0xf))
-				vstop |= (vstart + 0x10) & ~0xf;
-			else
-				vstop |= vstart & ~0xf;
-
-			// Get pll k, m and n from pllCtrl0
-			const uint32_t k = (banshee.io[io_pllCtrl0] >> 0) & 0x3;
-			const uint32_t m = (banshee.io[io_pllCtrl0] >> 2) & 0x3f;
-			const uint32_t n = (banshee.io[io_pllCtrl0] >> 8) & 0xff;
-			const double video_clock = (XTAL(14'318'181) * (n + 2) / ((m + 2) << k)).dvalue();
-			const double frame_period = vtotal * htotal / video_clock;
-			//osd_printf_info("k: %d m: %d n: %d clock: %f period: %f rate: %.2f\n", k, m, n, video_clock, frame_period, 1.0 / frame_period);
-
-			int width = fbi.width;
-			int height = fbi.height;
-			//vd->fbi.xoffs = hbp;
-			//vd->fbi.yoffs = vbp;
-
-			if (banshee.io[io_vidOverlayDudx] != 0)
-				width = (fbi.width * banshee.io[io_vidOverlayDudx]) / 1048576;
-			if (banshee.io[io_vidOverlayDvdy] != 0)
-				height = (fbi.height * banshee.io[io_vidOverlayDvdy]) / 1048576;
-			if (LOG_REGISTERS)
-				logerror("configure screen: htotal: %d vtotal: %d vstart: %d vstop: %d width: %d height: %d refresh: %f\n",
-					htotal, vtotal, vstart, vstop, width, height, 1.0 / frame_period);
-			if (htotal > 0 && vtotal > 0) {
-				rectangle visarea(0, width - 1, 0, height - 1);
-				m_screen->configure(htotal, vtotal, visarea, subseconds::from_double(frame_period));
-
-				// Set the vsync start and stop
-				fbi.vsyncstart = vstart;
-				fbi.vsyncstop = vstop;
-				adjust_vblank_timer();
-			}
-			if (LOG_REGISTERS)
-				logerror("%s:banshee_io_w(%s) = %08X & %08X\n", machine().describe_context(), banshee_io_reg_name[offset], data, mem_mask);
-			break;
-		}
-
-		case io_lfbMemoryConfig:
-			fbi.lfb_base = (data & 0x1fff) << (12-2);
-			fbi.lfb_stride = ((data >> 13) & 7) + 9;
-			if (LOG_REGISTERS)
-				logerror("%s:banshee_io_w(%s) = %08X & %08X\n", machine().describe_context(), banshee_io_reg_name[offset], data, mem_mask);
-			break;
-
-		case io_vgab0:  case io_vgab4:  case io_vgab8:  case io_vgabc:
-		case io_vgac0:  case io_vgac4:  case io_vgac8:  case io_vgacc:
-		case io_vgad0:  case io_vgad4:  case io_vgad8:  case io_vgadc:
-			if (ACCESSING_BITS_0_7)
-				banshee_vga_w(offset*4+0, data >> 0);
-			if (ACCESSING_BITS_8_15)
-				banshee_vga_w(offset*4+1, data >> 8);
-			if (ACCESSING_BITS_16_23)
-				banshee_vga_w(offset*4+2, data >> 16);
-			if (ACCESSING_BITS_24_31)
-				banshee_vga_w(offset*4+3, data >> 24);
-			if (LOG_REGISTERS)
-				logerror("%s:banshee_io_w(%s) = %08X & %08X\n", machine().describe_context(), banshee_io_reg_name[offset], data, mem_mask);
-			break;
-
-		default:
-			COMBINE_DATA(&banshee.io[offset]);
-			if (LOG_REGISTERS)
-				logerror("%s:banshee_io_w(%s) = %08X & %08X\n", machine().describe_context(), banshee_io_reg_name[offset], data, mem_mask);
-			break;
-	}
-=======
 	s64 data64 = float_to_int64(data, 32);
 	if (BIT(chipmask, 1)) m_tmu[0].regs().write_start_t(data64);
 	if (BIT(chipmask, 2)) m_tmu[1].regs().write_start_t(data64);
 	return 0;
->>>>>>> 1f192de4
 }
 u32 voodoo_1_device::reg_fdsdx_w(u32 chipmask, u32 regnum, u32 data)
 {
@@ -4450,51 +2276,10 @@
 //  ftriangleCMD
 //-------------------------------------------------
 
-<<<<<<< HEAD
-	if (m_tmumem1 != 0)
-		tmu_config |= 0xc0;  // two TMUs
-
-	chipmask = 0x01;
-	subseconds_per_cycle = subseconds::from_hz(freq);
-	trigger = 51324 + index;
-
-	/* build the rasterizer table */
-	std::fill(std::begin(raster_hash), std::end(raster_hash), nullptr);
-	for (const raster_info *info = predef_raster_table; info->callback; info++)
-		add_rasterizer(this, info);
-
-	/* set up the PCI FIFO */
-	pci.fifo.base = pci.fifo_mem;
-	pci.fifo.size = 64*2;
-	pci.fifo.in = pci.fifo.out = 0;
-	pci.stall_state = NOT_STALLED;
-	pci.continue_timer = timer_alloc(*this, FUNC(voodoo_device::stall_cpu_callback));
-
-	/* allocate memory */
-	void *fbmem, *tmumem[2];
-	uint32_t tmumem0 = m_tmumem0;
-	uint32_t tmumem1 = m_tmumem1;
-	if (vd_type <= TYPE_VOODOO_2)
-	{
-		/* separate FB/TMU memory */
-		fbmem = (m_fbmem_alloc = std::make_unique<uint8_t[]>(m_fbmem << 20)).get();
-		tmumem[0] = (m_tmumem_alloc[0] = std::make_unique<uint8_t[]>(m_tmumem0 << 20)).get();
-		tmumem[1] = (m_tmumem1 != 0) ? (m_tmumem_alloc[1] = std::make_unique<uint8_t[]>(m_tmumem1 << 20)).get() : nullptr;
-	}
-	else
-	{
-		/* shared memory */
-		tmumem[0] = tmumem[1] = fbmem = (m_fbmem_alloc = std::make_unique<uint8_t[]>(m_fbmem << 20)).get();
-		tmumem0 = m_fbmem;
-		if (vd_type == TYPE_VOODOO_3)
-			tmumem1 = m_fbmem;
-	}
-=======
 u32 voodoo_1_device::reg_triangle_w(u32 chipmask, u32 regnum, u32 data)
 {
 	return triangle();
 }
->>>>>>> 1f192de4
 
 
 //-------------------------------------------------
@@ -5091,43 +2876,10 @@
 			m_backbuf = 0;
 	}
 
-<<<<<<< HEAD
-voodoo_device::voodoo_device(const machine_config &mconfig, device_type type, const char *tag, device_t *owner, uint32_t clock, uint8_t vdt)
-	: device_t(mconfig, type, tag, owner, clock)
-	, m_fbmem(0)
-	, m_tmumem0(0)
-	, m_tmumem1(0)
-	, m_vblank(*this)
-	, m_stall(*this)
-	, m_pciint(*this)
-	, m_screen_finder(*this, finder_base::DUMMY_TAG)
-	, m_cpu_finder(*this, finder_base::DUMMY_TAG)
-	, index(0)
-	, m_screen(nullptr)
-	, m_cpu(nullptr)
-	, vd_type(vdt)
-	, chipmask(0)
-	, freq(0)
-	, subseconds_per_cycle()
-	, extra_cycles(0)
-	, trigger(0)
-	, regaccess(nullptr)
-	, regnames(nullptr)
-	, alt_regmap(0)
-	, poly(nullptr)
-	, thread_stats(nullptr)
-	, last_status_pc(0)
-	, last_status_value(0)
-	, next_rasterizer(0)
-	, send_config(false)
-	, tmu_config(0)
-{
-=======
 	// mark video changed if the front buffer configuration is different
 	if (front_buffer() != starting_front || rowpixels != starting_rowpix)
 		m_video_changed = true;
 	m_renderer->set_rowpixels(rowpixels);
->>>>>>> 1f192de4
 }
 
 
