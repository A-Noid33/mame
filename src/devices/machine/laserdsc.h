// license:BSD-3-Clause
// copyright-holders:Aaron Giles
/*************************************************************************

    laserdsc.h

    Core laserdisc player implementation.

*************************************************************************/

#ifndef MAME_MACHINE_LASERDSC_H
#define MAME_MACHINE_LASERDSC_H

#pragma once

#include "emupal.h"
#include "screen.h"
#include "vbiparse.h"
#include "avhuff.h"

#include <algorithm>
#include <system_error>
#include <utility>
#include <vector>


//**************************************************************************
//  CONSTANTS
//**************************************************************************

// laserdisc field codes
enum laserdisc_field_code
{
	LASERDISC_CODE_WHITE_FLAG = 11,     // boolean white flag
	LASERDISC_CODE_LINE16 = 16,         // 24-bit line 16 code
	LASERDISC_CODE_LINE17 = 17,         // 24-bit line 17 code
	LASERDISC_CODE_LINE18 = 18,         // 24-bit line 18 code
	LASERDISC_CODE_LINE1718 = 1718      // 24-bit best of line 17/18 code
};


// special frame and chapter numbers from VBI conversion
#define FRAME_NOT_PRESENT           -2                      // no frame number information present
#define FRAME_LEAD_IN               -1                      // lead-in code detected
#define FRAME_LEAD_OUT              99999                   // lead-out code detected
#define CHAPTER_NOT_PRESENT         -2                      // no chapter number information present
#define CHAPTER_LEAD_IN             -1                      // lead-in code detected
#define CHAPTER_LEAD_OUT            100                     // lead-out code detected

// generic head movement speeds; use player-specific information where appropriate
#define GENERIC_SLOW_SPEED          (5)                     // 1/5 normal speed
#define GENERIC_FAST_SPEED          (3)                     // 3x normal speed
#define GENERIC_SCAN_SPEED          (50)                    // 50x normal speed
#define GENERIC_SEARCH_SPEED        (5000)                  // 5000x normal speed

// generic timings; use player-specific information where appropriate
#define GENERIC_EJECT_TIME          (attotime::from_seconds(5))
#define GENERIC_SPINUP_TIME         (attotime::from_seconds(2))
#define GENERIC_LOAD_TIME           (attotime::from_seconds(5))



//**************************************************************************
//  MACROS
//**************************************************************************

#define SCANNING_PARAM(speed,duration)  (((speed) << 8) | ((duration) & 0xff))



//**************************************************************************
//  TYPE DEFINITIONS
//**************************************************************************

// ======================> laserdisc_overlay_config

// overlay configuration
struct laserdisc_overlay_config
{
	float                   m_overposx;
	float                   m_overposy;
	float                   m_overscalex;
	float                   m_overscaley;
};


// ======================> laserdisc_device

// base laserdisc class
class laserdisc_device :    public device_t,
							public device_sound_interface,
							public device_video_interface,
							public laserdisc_overlay_config
{
protected:
	// construction/destruction
	virtual ~laserdisc_device();

public:
	// delegates
	typedef device_delegate<chd_file *(void)> get_disc_delegate;
	typedef device_delegate<void (int samplerate, int samples, const int16_t *ch0, const int16_t *ch1)> audio_delegate;

	laserdisc_device(const machine_config &mconfig, device_type type, const char *tag, device_t *owner, uint32_t clock);

	// use these to add laserdisc screens with proper video update parameters
	// TODO: actually move these SCREEN_RAW_PARAMS to a common screen info header
	// TODO: someday we'll kill the pixel clock hack ...
	void add_ntsc_screen(machine_config &config, const char *tag);
	void add_pal_screen(machine_config &config, const char *tag);

	// core control and status
	bool video_active() { return (!m_videosquelch && current_frame().m_numfields >= 2); }
	bitmap_yuy16 &get_video() { return (!video_active()) ? m_emptyframe : current_frame().m_visbitmap; }
	uint32_t get_field_code(laserdisc_field_code code, bool zero_if_squelched);

	// video interface
	void video_enable(bool enable) { m_videoenable = enable; }
	void overlay_enable(bool enable) { m_overenable = enable; }

	// video update callback
	uint32_t screen_update(screen_device &screen, bitmap_rgb32 &bitmap, const rectangle &cliprect);

	// configuration
	bool overlay_configured() const { return (m_overwidth > 0 && m_overheight > 0 && (!m_overupdate_rgb32.isnull())); }
	void get_overlay_config(laserdisc_overlay_config &config) { config = static_cast<laserdisc_overlay_config &>(*this); }
	void set_overlay_config(const laserdisc_overlay_config &config) { static_cast<laserdisc_overlay_config &>(*this) = config; }

	// configuration helpers
	template <typename... T> void set_get_disc(T &&... args) { m_getdisc_callback.set(std::forward<T>(args)...); }
	template <typename... T> void set_audio(T &&... args) { m_audio_callback.set(std::forward<T>(args)...); }
	template <typename... T>
	void set_overlay(uint32_t width, uint32_t height, T &&... args)
	{
		m_overwidth = width;
		m_overheight = height;
		m_overclip.set(0, width - 1, 0, height - 1);
		m_overupdate_rgb32.set(std::forward<T>(args)...);
	}
	void set_overlay_clip(int32_t minx, int32_t maxx, int32_t miny, int32_t maxy) { m_overclip.set(minx, maxx, miny, maxy); }
	void set_overlay_position(float posx, float posy)
	{
		m_orig_config.m_overposx = m_overposx = posx;
		m_orig_config.m_overposy = m_overposy = posy;
	}
	void set_overlay_scale(float scalex, float scaley)
	{
		m_orig_config.m_overscalex = m_overscalex = scalex;
		m_orig_config.m_overscaley = m_overscaley = scaley;
	}

protected:
	// timer IDs
	enum
	{
		TID_VBI_FETCH,
		TID_FIRST_PLAYER_TIMER
	};

	// common laserdisc states
	enum player_state
	{
		LDSTATE_NONE,                           // unspecified state
		LDSTATE_EJECTING,                       // in the process of ejecting
		LDSTATE_EJECTED,                        // fully ejected
		LDSTATE_PARKED,                         // head parked in lead-in
		LDSTATE_LOADING,                        // loading from ejected state
		LDSTATE_SPINUP,                         // spinning up
		LDSTATE_PAUSING,                        // looking for a frame boundary to pause
		LDSTATE_PAUSED,                         // found a frame boundary; now paused
												//   parameter specifies the fieldnum of the first frame
		LDSTATE_PLAYING,                        // playing forward normally, with audio
												//   parameter specifies the target frame, or 0 if none
		LDSTATE_PLAYING_SLOW_REVERSE,           // playing slow in the reverse direction, with no audio
												//   parameter specifies the number of times to repeat each track
		LDSTATE_PLAYING_SLOW_FORWARD,           // playing slow in the forward direction, with no audio
												//   parameter specifies the number of times to repeat each track
		LDSTATE_PLAYING_FAST_REVERSE,           // playing fast in the reverse direction, with no audio
												//   parameter specifies the number of frames to skip backwards after each frame
		LDSTATE_PLAYING_FAST_FORWARD,           // playing fast in the forward direction, with no audio
												//   parameter specifies the number of frames to skip forwards after each frame
		LDSTATE_STEPPING_REVERSE,               // single frame stepping in the reverse direction
		LDSTATE_STEPPING_FORWARD,               // single frame stepping in the forward direction
		LDSTATE_SCANNING,                       // scanning in the forward or reverse direction
												//   parameter(0:7) controls how many vsyncs until revert to savestate
												//   parameter(8:31) specifies the speed
		LDSTATE_SEEKING,                        // seeking to a specific frame
												//   parameter specifies the target frame
		LDSTATE_OTHER                           // other states start here
	};

	// slider position
	enum slider_position
	{
		SLIDER_MINIMUM,                         // at the minimum value
		SLIDER_VIRTUAL_LEADIN,                  // within the virtual lead-in area
		SLIDER_CHD,                             // within the boundaries of the CHD
		SLIDER_OUTSIDE_CHD,                     // outside of the CHD area but before the virtual lead-out area
		SLIDER_VIRTUAL_LEADOUT,                 // within the virtual lead-out area
		SLIDER_MAXIMUM                          // at the maximum value
	};

	// information about the current player state
	struct player_state_info
	{
		player_state    m_state;                // current state
		int32_t           m_substate;             // internal sub-state; starts at 0 on any state change
		int32_t           m_param;                // parameter for current state
		attotime        m_endtime;              // minimum ending time for current state
	};

	// subclass overrides
	virtual void player_vsync(const vbi_metadata &vbi, int fieldnum, const attotime &curtime) = 0;
	virtual int32_t player_update(const vbi_metadata &vbi, int fieldnum, const attotime &curtime) = 0;
	virtual void player_overlay(bitmap_yuy16 &bitmap) = 0;

	// device-level overrides
	virtual void device_start() override;
	virtual void device_stop() override;
	virtual void device_reset() override;
	virtual void device_timer(timer_instance const &timer) override;
	virtual void device_validity_check(validity_checker &valid) const override;

	// device_sound_interface overrides
	virtual void sound_stream_update(sound_stream &stream, std::vector<read_stream_view> const &inputs, std::vector<write_stream_view> &outputs) override;

	// subclass helpers
	void set_audio_squelch(bool squelchleft, bool squelchright) { m_stream->update(); m_audiosquelch = (squelchleft ? 1 : 0) | (squelchright ? 2 : 0); }
	void set_video_squelch(bool squelch) { m_videosquelch = squelch; }
	void set_slider_speed(int32_t tracks_per_vsync);
	void advance_slider(int32_t numtracks);
	slider_position get_slider_position();
	int32_t generic_update(const vbi_metadata &vbi, int fieldnum, const attotime &curtime, player_state_info &curstate);

	// general helpers
	bool is_start_of_frame(const vbi_metadata &vbi);
	int frame_from_metadata(const vbi_metadata &metadata);
	int chapter_from_metadata(const vbi_metadata &metadata);

	player_state_info   m_player_state;         // active state
	player_state_info   m_saved_state;          // saved state during temporary operations

private:
	// internal type definitions
	struct frame_data
	{
		bitmap_yuy16        m_bitmap;               // cached bitmap
		bitmap_yuy16        m_visbitmap;            // wrapper around bitmap with only visible lines
		uint8_t             m_numfields;            // number of fields in this frame
		int32_t             m_lastfield;            // last absolute field number
	};

	// internal helpers
	void init_disc();
	void init_video();
	void init_audio();
	void add_and_clamp_track(int32_t delta) { m_curtrack += delta; m_curtrack = std::max(m_curtrack, 1); m_curtrack = std::min(m_curtrack, int32_t(m_maxtrack) - 1); }
	void fillbitmap_yuy16(bitmap_yuy16 &bitmap, uint8_t yval, uint8_t cr, uint8_t cb);
	void update_slider_pos();
	void vblank_state_changed(screen_device &screen, bool vblank_state);
	frame_data &current_frame();
	void read_track_data();
	static void *read_async_static(void *param, int threadid);
	void process_track_data();
	void config_load(config_type cfg_type, config_level cfg_level, util::xml::data_node const *parentnode);
	void config_save(config_type cfg_type, util::xml::data_node *parentnode);

	// configuration
	get_disc_delegate m_getdisc_callback;
	audio_delegate m_audio_callback;  // audio streaming callback
	laserdisc_overlay_config m_orig_config;     // original overlay configuration
	uint32_t            m_overwidth;            // overlay screen width
	uint32_t            m_overheight;           // overlay screen height
	rectangle           m_overclip;             // overlay visarea
	screen_update_rgb32_delegate m_overupdate_rgb32; // overlay update delegate

	// disc parameters
	chd_file *          m_disc;                 // handle to the disc itself
	std::vector<uint8_t> m_vbidata;             // pointer to precomputed VBI data
	int                 m_width;                // width of video
	int                 m_height;               // height of video
	uint32_t            m_fps_times_1million;   // frame rate of video
	int                 m_samplerate;           // audio samplerate
	std::error_condition m_readresult;          // result of the most recent read
	uint32_t            m_chdtracks;            // number of tracks in the CHD
	bitmap_yuy16        m_avhuff_video;         // decompresed frame buffer
	avhuff_decoder::config m_avhuff_config;     // decompression configuration

	// async operations
	osd_work_queue *    m_work_queue;           // work queue
	uint32_t            m_queued_hunknum;       // queued hunk

	// core states
	uint8_t             m_audiosquelch;         // audio squelch state: bit 0 = audio 1, bit 1 = audio 2
	uint8_t             m_videosquelch;         // video squelch state: bit 0 = on/off
	uint8_t             m_fieldnum;             // field number (0 or 1)
	int32_t             m_curtrack;             // current track at this end of this vsync
	uint32_t            m_maxtrack;             // maximum track number
	subseconds          m_subspertrack;         // subseconds per track, or 0 if not moving
	bool                m_subspertrack_neg;     // sign: true = negative
	attotime            m_sliderupdate;         // time of last slider update

	// video data
	frame_data          m_frame[3];             // circular list of frames
	uint8_t             m_videoindex;           // index of the current video buffer
	bitmap_yuy16        m_emptyframe;           // blank frame

	// audio data
	sound_stream *      m_stream;
<<<<<<< HEAD
	std::vector<int16_t>  m_audiobuffer[2];       // buffer for audio samples
	uint32_t              m_audiobufsize;         // size of buffer
	uint32_t              m_audiobufin;           // input index
	uint32_t              m_audiobufout;          // output index
	uint32_t              m_audiocursamples;      // current samples this track
	uint32_t              m_audiomaxsamples;      // maximum samples per track
=======
	std::vector<int16_t>       m_audiobuffer[2];       // buffer for audio samples
	uint32_t            m_audiobufsize;         // size of buffer
	uint32_t            m_audiobufin;           // input index
	uint32_t            m_audiobufout;          // output index
	uint32_t            m_audiocursamples;      // current samples this track
	uint32_t            m_audiomaxsamples;      // maximum samples per track
>>>>>>> a99d2f32

	// metadata
	vbi_metadata        m_metadata[2];          // metadata parsed from the stream, for each field

	// video updating
	bool                m_videoenable;          // is video enabled?
	render_texture *    m_videotex;             // texture for the video
	palette_t *         m_videopalette;         // palette for the video

	// overlays
	bool                m_overenable;           // is the overlay enabled?
	screen_bitmap       m_overbitmap[2];        // overlay bitmaps
	int                 m_overindex;            // index of the overlay bitmap
	render_texture *    m_overtex;              // texture for the overlay
};

// iterator - interface iterator works for subclasses too
typedef device_interface_enumerator<laserdisc_device> laserdisc_device_enumerator;



//**************************************************************************
//  INLINE FUNCTIONS
//**************************************************************************

//-------------------------------------------------
//  is_start_of_frame - return true if this is
//  the start of a frame
//-------------------------------------------------

inline bool laserdisc_device::is_start_of_frame(const vbi_metadata &vbi)
{
	// is it not known if the white flag or the presence of a frame code
	// determines the start of frame; the former seems to be the "official"
	// way, but the latter seems to be the practical implementation
	return (vbi.white || (vbi.line1718 & VBI_MASK_CAV_PICTURE) == VBI_CODE_CAV_PICTURE);
}


//-------------------------------------------------
//  frame_from_metadata - return the frame number
//  encoded in the metadata, if present, or
//  FRAME_NOT_PRESENT
//-------------------------------------------------

inline int laserdisc_device::frame_from_metadata(const vbi_metadata &metadata)
{
	if ((metadata.line1718 & VBI_MASK_CAV_PICTURE) == VBI_CODE_CAV_PICTURE)
		return VBI_CAV_PICTURE(metadata.line1718);
	else if (metadata.line1718 == VBI_CODE_LEADIN)
		return FRAME_LEAD_IN;
	else if (metadata.line1718 == VBI_CODE_LEADOUT)
		return FRAME_LEAD_OUT;
	return FRAME_NOT_PRESENT;
}


//-------------------------------------------------
//  chapter_from_metadata - return the chapter
//  number encoded in the metadata, if present,
//  or CHAPTER_NOT_PRESENT
//-------------------------------------------------

inline int laserdisc_device::chapter_from_metadata(const vbi_metadata &metadata)
{
	if ((metadata.line1718 & VBI_MASK_CHAPTER) == VBI_CODE_CHAPTER)
		return VBI_CHAPTER(metadata.line1718);
	else if (metadata.line1718 == VBI_CODE_LEADIN)
		return CHAPTER_LEAD_IN;
	else if (metadata.line1718 == VBI_CODE_LEADOUT)
		return CHAPTER_LEAD_OUT;
	return CHAPTER_NOT_PRESENT;
}

#endif // MAME_MACHINE_LASERDSC_H<|MERGE_RESOLUTION|>--- conflicted
+++ resolved
@@ -307,21 +307,12 @@
 
 	// audio data
 	sound_stream *      m_stream;
-<<<<<<< HEAD
-	std::vector<int16_t>  m_audiobuffer[2];       // buffer for audio samples
-	uint32_t              m_audiobufsize;         // size of buffer
-	uint32_t              m_audiobufin;           // input index
-	uint32_t              m_audiobufout;          // output index
-	uint32_t              m_audiocursamples;      // current samples this track
-	uint32_t              m_audiomaxsamples;      // maximum samples per track
-=======
 	std::vector<int16_t>       m_audiobuffer[2];       // buffer for audio samples
 	uint32_t            m_audiobufsize;         // size of buffer
 	uint32_t            m_audiobufin;           // input index
 	uint32_t            m_audiobufout;          // output index
 	uint32_t            m_audiocursamples;      // current samples this track
 	uint32_t            m_audiomaxsamples;      // maximum samples per track
->>>>>>> a99d2f32
 
 	// metadata
 	vbi_metadata        m_metadata[2];          // metadata parsed from the stream, for each field
