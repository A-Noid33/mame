// license:BSD-3-Clause
// copyright-holders:Olivier Galibert

// Not implemented for lack of test cases: FFR

#include "emu.h"
#include "mc6843.h"

DEFINE_DEVICE_TYPE(MC6843, mc6843_device, "mc6843", "Motorola MC6843 FDC")

mc6843_device::mc6843_device(const machine_config &mconfig, const char *tag, device_t *owner, uint32_t clock)
	: device_t(mconfig, MC6843, tag, owner, clock),
	  m_irq(*this),
	  m_force_ready(false)
{
}

void mc6843_device::device_start()
{
	m_irq.resolve_safe();
	m_timer = timer_alloc(0);
	m_floppy = nullptr;

	m_dir  = 0x00;
	m_dor  = 0x00;
	m_ctar = 0x00;
	m_sur  = 0x00;
	m_cmr  = 0x00;
	m_gcr  = 0x00;
	m_ccr  = 0x00;
	m_ltar = 0x00;

	save_item(NAME(m_dir));
	save_item(NAME(m_dor));
	save_item(NAME(m_ctar));
	save_item(NAME(m_cmr));
	save_item(NAME(m_isr));
	save_item(NAME(m_sur));
	save_item(NAME(m_stra));
	save_item(NAME(m_sar));
	save_item(NAME(m_strb));
	save_item(NAME(m_gcr));
	save_item(NAME(m_ccr));
	save_item(NAME(m_ltar));
	save_item(NAME(m_state));
	save_item(NAME(m_step_count));
	save_item(NAME(m_head_loaded));
	save_item(NAME(m_dir_loaded));
	save_item(NAME(m_dor_loaded));
	save_item(NAME(m_dor_needed));
	save_item(NAME(m_idam_turns));
}

void mc6843_device::device_reset()
{
	m_state = S_IDLE;
	m_cur_live.state = L_IDLE;
	m_cur_live.tm = attotime::never;

	m_step_count = 0;
	m_head_loaded = false;

	m_dir_loaded = false;
	m_dor_loaded = false;
	m_dor_needed = false;

	m_idam_turns = 0;

	m_cmr &= 0xf0;
	m_isr  = 0x00;
	m_stra = 0x00;
	m_sar  = 0x00;
	m_strb = 0x00;
}

void mc6843_device::map(address_map &map)
{
	map(0, 0).rw(FUNC(mc6843_device::dir_r),  FUNC(mc6843_device::dor_w));
	map(1, 1).rw(FUNC(mc6843_device::ctar_r), FUNC(mc6843_device::ctar_w));
	map(2, 2).rw(FUNC(mc6843_device::isr_r),  FUNC(mc6843_device::cmr_w));
	map(3, 3).rw(FUNC(mc6843_device::stra_r), FUNC(mc6843_device::sur_w));
	map(4, 4).rw(FUNC(mc6843_device::strb_r), FUNC(mc6843_device::sar_w));
	map(5, 5).w (FUNC(mc6843_device::gcr_w));
	map(6, 6).w (FUNC(mc6843_device::ccr_w));
	map(7, 7).w (FUNC(mc6843_device::ltar_w));
}

void mc6843_device::set_floppy(floppy_image_device *floppy)
{
	if(m_floppy == floppy)
		return;

	int prev_ready = m_floppy ? m_floppy->ready_r() : 1;

	if(m_floppy) {
		m_floppy->setup_index_pulse_cb(floppy_image_device::index_pulse_cb());
		m_floppy->setup_ready_cb(floppy_image_device::ready_cb());
	}

	m_floppy = floppy;

	logerror("floppy %s\n", m_floppy ? m_floppy->tag() : "-");

	int next_ready = m_floppy ? m_floppy->ready_r() : 1;

	if(m_floppy) {
		m_floppy->setup_index_pulse_cb(floppy_image_device::index_pulse_cb(&mc6843_device::index_callback, this));
		m_floppy->setup_ready_cb(floppy_image_device::ready_cb(&mc6843_device::ready_callback, this));
	}

	if(prev_ready != next_ready)
		ready_callback(m_floppy, next_ready);
}

u8 mc6843_device::dir_r()
{
	if(!machine().side_effects_disabled()) {
		m_dir_loaded = false;
		logerror("dir_r %02x\n", m_dir);
	}
	return m_dir;
}

void mc6843_device::dor_w(u8 data)
{
	m_dor = data;
	m_dor_loaded = true;
	logerror("dor_w %02x\n", m_dor);
}

u8 mc6843_device::ctar_r()
{
	if(!machine().side_effects_disabled())
		logerror("ctar_r %02x\n", m_ctar);
	return m_ctar;
}

void mc6843_device::ctar_w(u8 data)
{
	m_ctar = data;
	logerror("ctar_w %02x\n", m_ctar);
}

void mc6843_device::isr_raise(u8 flag)
{
	m_isr |= flag;
}

u8 mc6843_device::isr_r()
{
	u8 res = m_isr;
	if(!machine().side_effects_disabled()) {
		logerror("isr_r %02x\n", m_isr);
		m_isr &= 0x8;
	}
	return res;
}

void mc6843_device::cmr_w(u8 data)
{
	static const char *cmds[0x10] = {
		"nop", "?1",
		"stz", "sek", "ssr", "ssw", "rcr", "swd",
		"?8", "?9",
		"ffr", "ffw", "msr", "msw",
		"?e", "?f"
	};

	if(m_stra & SA_BUSY) {
		if((data & 0xf) == 0 && (m_cmr & 0xf) == C_FFW) {
			m_stra &= ~SA_BUSY;
			live_abort();
			m_state = S_IDLE;
		} else {
			logerror("cmr_w %02x - dropped busy\n", data);
			return;
		}
	}

	m_cmr = data;
	logerror("cmr_w %02x - isr=%s isr3=%s %s fwf=%d %s\n", m_cmr,
			 m_cmr & 0x80 ? "off" : "on",
			 m_cmr & 0x40 ? "off" : "on",
			 m_cmr & 0x20 ? "dma" : "pio",
			 m_cmr & 0x10 ? 1 : 0,
			 cmds[m_cmr & 0xf]);
	command_start();
}

u8 mc6843_device::stra_r()
{
	u8 res = m_stra;
	if(m_floppy) {
		if(m_floppy->idx_r())
			res |= SA_IDX;
		if(m_floppy->wpt_r())
			res |= SA_WPT;
		if(!m_floppy->trk00_r())
			res |= SA_TRK0;
	}
	if(is_ready())
		res |= SA_RDY;

	switch(m_cmr & 0xf) {
	case C_SSR: case C_MSR: case C_FFR:
		if(m_dir_loaded)
			res |= SA_DTR;
		break;
	case C_SSW: case C_SWD: case C_MSW: case C_FFW:
		if(!m_dor_loaded && m_dor_needed)
			res |= SA_DTR;
		break;
	}

	if(!machine().side_effects_disabled()) {
		static int prev = -1;
		if(prev != res) {
			logerror("stra_r %02x -%s%s%s%s%s%s%s%s\n", res,
					 res & SA_BUSY ? " busy" : "",
					 res & SA_IDX  ? " idx" : "",
					 res & SA_TNEQ ? " tneq" : "",
					 res & SA_WPT  ? " wpt" : "",
					 res & SA_TRK0 ? " trk0" : "",
					 res & SA_RDY  ? " rdy" : "",
					 res & SA_DDM  ? " ddm" : "",
					 res & SA_DTR  ? " dtr" : "");
			prev = res;
		}
	}
	return res;
}

void mc6843_device::sur_w(u8 data)
{
	m_sur = data;
	logerror("sur_w %02x\n", m_sur);
}

u8 mc6843_device::strb_r()
{
	if(!machine().side_effects_disabled()) {
		logerror("strb_r %02x -%s%s%s%s%s%s%s%s\n", m_strb,
				 m_strb & SB_HERR  ? " herr" : "",
				 m_strb & SB_WERR  ? " werr" : "",
				 m_strb & SB_FI    ? " fi" : "",
				 m_strb & SB_SERR  ? " serr" : "",
				 m_strb & SB_SAERR ? " saerr" : "",
				 m_strb & SB_DMERR ? " dmerr" : "",
				 m_strb & SB_CRC   ? " crc" : "",
				 m_strb & SB_DTERR ? " dterr" : "");
	}
	return m_strb;
}

void mc6843_device::sar_w(u8 data)
{
	m_sar = data & 0x1f;
	logerror("sar_w %02x\n", m_sar);
}

void mc6843_device::gcr_w(u8 data)
{
	m_gcr = data & 0x7f;
	logerror("gcr_w %02x\n", m_gcr);
}

void mc6843_device::ccr_w(u8 data)
{
	m_ccr = data & 3;
	logerror("ccr_w %02x\n", m_ccr);
}

void mc6843_device::ltar_w(u8 data)
{
	m_ltar = data & 0x7f;
	logerror("ltar_w %02x\n", m_ltar);
}

void mc6843_device::index_callback(floppy_image_device *floppy, int state)
{
	if(state) {
		live_sync();
		logerror("idam %d\n", m_idam_turns);
		if(m_idam_turns) {
			m_idam_turns --;
			if(!m_idam_turns) {
				live_abort();
				m_state = S_IDAM_NOT_FOUND;
			}
		}
		run(false, false, true);
	}
}

void mc6843_device::ready_callback(floppy_image_device *floppy, int state)
{
	if(state) {
		live_sync();
		run(false, true, false);
	}
}

void mc6843_device::device_timer(emu_timer &timer, device_timer_id id, int param, void *ptr)
{
	live_sync();
	run(true, false, false);
}

void mc6843_device::command_start()
{
	assert(m_state == S_IDLE);
	switch(m_cmr & 0xf) {

	case C_STZ:
		logerror("Seek to track 0\n");
		if(m_floppy)
			m_floppy->dir_w(1);
		m_stra |= SA_BUSY;
		m_step_count = 82;
		m_state = S_STZ_STEP;
		break;

	case C_SEK:
		logerror("Seek from track %d to %d\n", m_ctar, m_gcr);
		if(m_gcr > m_ctar) {
			if(m_floppy)
				m_floppy->dir_w(0);
			m_step_count = m_gcr - m_ctar;
		} else {
			if(m_floppy)
				m_floppy->dir_w(1);
			m_step_count = m_ctar - m_gcr;
		}
		m_stra |= SA_BUSY;
		if(!m_step_count) {
			m_state = S_SEEK_HEAD_SETTLING;
			delay(4096 * (m_sur & 15));
		} else
			m_state = S_SEEK_STEP;
		break;

	case C_SSR: case C_RCR: case C_SSW: case C_SWD: case C_MSR: case C_MSW:
		m_stra |= SA_BUSY;
		m_stra &= ~(SA_DDM|SA_TNEQ);
		m_state = S_SRW_WAIT_READY;
		break;

	case C_FFW:
		m_stra |= SA_BUSY;
		m_state = S_FFW_WAIT_READY;
		m_dor_needed = true;
		break;

	case 0x0:
	case 0x1:
	case 0x8:
	case 0x9:
	case 0xe:
	case 0xf:
		break;

	default:
		fatalerror("Unsupported command\n");
	}

	run(false, false, false);
}

void mc6843_device::delay(int cycles)
{
	// A delay of zero freezes the fdc, it's expected
	if(cycles) {
		m_timer->adjust(attotime::from_ticks(cycles, clock()));
	}
}

bool mc6843_device::is_ready() const
{
	return m_force_ready || (m_floppy && !m_floppy->ready_r());
}


void mc6843_device::run(bool timeout, bool ready, bool index)
{
	for(;;) {
		if(m_cur_live.state != L_IDLE) {
			live_run();
			if(m_cur_live.state != L_IDLE)
				return;
		}

		switch(m_state) {
		case S_IDLE:
			return;

		case S_STZ_STEP:
			if(m_floppy && !m_floppy->trk00_r()) {
				m_floppy->stp_w(0);
				m_floppy->stp_w(1);
			}
			m_step_count --;
			m_state = S_STZ_STEP_WAIT;
			delay(1024 * (m_sur >> 4));
			return;

		case S_STZ_STEP_WAIT:
			if(!timeout)
				return;
			if(m_step_count)
				m_state = S_STZ_STEP;
			else {
				m_ctar = m_gcr = 0;
				m_state = S_STZ_HEAD_SETTLING;
				delay(4096 * (m_sur & 15));
				return;
			}
			break;

		case S_STZ_HEAD_SETTLING:
			if(!timeout)
				return;
			m_head_loaded = true;
			m_stra &= ~SA_BUSY;
			m_state = S_IDLE;
			isr_raise(I_SCE);
			return;

		case S_SEEK_STEP:
			if(m_floppy) {
				m_floppy->stp_w(0);
				m_floppy->stp_w(1);
			}
			m_step_count --;
			m_state = S_SEEK_STEP_WAIT;
			delay(1024 * (m_sur >> 4));
			return;

		case S_SEEK_STEP_WAIT:
			if(!timeout)
				return;
			if(m_step_count)
				m_state = S_SEEK_STEP;
			else {
				m_ctar = m_gcr;
				m_state = S_SEEK_HEAD_SETTLING;
				delay(4096 * (m_sur & 15));
				return;
			}
			break;

		case S_SEEK_HEAD_SETTLING:
			if(!timeout)
				return;
			m_head_loaded = true;
			m_stra &= ~SA_BUSY;
			m_state = S_IDLE;
			isr_raise(I_SCE);
			return;

		case S_SRW_WAIT_READY:
			if(!is_ready())
				return;
			if(!m_head_loaded) {
				m_state = S_SRW_HEAD_SETTLING;
				delay(4096 * (m_sur & 15));
				return;
			} else
				m_state = S_SRW_START;
			break;

		case S_SRW_HEAD_SETTLING:
			if(timeout) {
				m_head_loaded = true;
				m_state = S_SRW_START;
			}
			break;

		case S_SRW_START:
			m_idam_turns = 3;
			live_start(L_IDAM_SEARCH);
			return;

		case S_FFW_WAIT_READY:
			if(!is_ready())
				return;
			if(!m_head_loaded) {
				m_state = S_FFW_HEAD_SETTLING;
				delay(4096 * (m_sur & 15));
				return;
			} else
				m_state = S_FFW_START;
			break;

		case S_FFW_HEAD_SETTLING:
			if(timeout) {
				m_head_loaded = true;
				m_state = S_FFW_START;
			}
			break;

		case S_FFW_START:
			live_start(L_FFW_BYTE);
			return;

		case S_IDAM_BAD_TRACK:
			m_dir = m_cur_live.data_reg;
			m_stra |= SA_TNEQ;
			m_stra &= ~SA_BUSY;
			m_state = S_IDLE;
			isr_raise(I_RWCE);
			return;

		case S_IDAM_BAD_CRC:
			m_strb |= SB_CRC | SB_SAERR;
			m_stra &= ~SA_BUSY;
			m_state = S_IDLE;
			isr_raise(I_RWCE | I_STRB);
			return;

		case S_IDAM_FOUND:
			if(m_cmr & 0x20)
				isr_raise(I_SSR);
			if((m_cmr & 0xf) == C_SSR || (m_cmr & 0xf) == C_MSR || (m_cmr & 0xf) == C_RCR)
				live_start(L_DAM_SEARCH);

			else {
				m_dor_needed = true;
				live_start(L_DAM_WAIT);
			}
			return;

		case S_IDAM_NOT_FOUND:
			m_stra &= ~SA_BUSY;
			m_strb |= SB_SAERR;
			m_state = S_IDLE;
			isr_raise(I_RWCE | I_STRB);
			logerror("not found\n");
			return;

		case S_DAM_NOT_FOUND:
			m_strb |= SB_DMERR;
			m_stra &= ~SA_BUSY;
			m_state = S_IDLE;
			isr_raise(I_RWCE | I_STRB);
			return;

		case S_DAM_BAD_CRC:
			m_strb |= SB_CRC;
			m_stra &= ~SA_BUSY;
			m_state = S_IDLE;
			isr_raise(I_RWCE | I_STRB);
			return;

		case S_DAM_DONE:
			m_dor_needed = false;
			if((m_cmr & 0xf) == C_MSR || (m_cmr & 0xf) == C_MSW) {
				m_sar = (m_sar + 1) & 0x1f;
				m_gcr = (m_gcr - 1) & 0x7f;
				if(m_gcr != 0x7f) {
					m_state = S_SRW_START;
					break;
				}
			}
			m_stra &= ~SA_BUSY;
			m_state = S_IDLE;
			isr_raise(I_RWCE);
			return;
		}
	}
}

void mc6843_device::live_start(int state, bool start_writing)
{
	m_cur_live.tm = machine().time();
	m_cur_live.state = state;
	m_cur_live.next_state = -1;
	m_cur_live.shift_reg = 0;
	m_cur_live.crc = 0xffff;
	m_cur_live.bit_counter = 0;
	m_cur_live.data_separator_phase = false;
	m_cur_live.data_reg = 0;

	m_cur_live.pll.reset(m_cur_live.tm);
	m_cur_live.pll.set_clock(attotime::from_ticks(2, clock()));
	if(start_writing)
		m_cur_live.pll.start_writing(machine().time());

	m_checkpoint_live = m_cur_live;

	live_run();
}

void mc6843_device::checkpoint()
{
	m_cur_live.pll.commit(m_floppy, m_cur_live.tm);
	m_checkpoint_live = m_cur_live;
}

void mc6843_device::rollback()
{
	m_cur_live = m_checkpoint_live;
}

void mc6843_device::live_delay(int state)
{
	m_cur_live.next_state = state;
	m_timer->adjust(m_cur_live.tm - machine().time());
}

<<<<<<< HEAD


/* bottom halves, called to continue / finish a command after some delay */
void mc6843_device::device_timer(timer_instance const &timer, device_timer_id id, int param, void *ptr)
=======
void mc6843_device::live_sync()
>>>>>>> 68a2d05d
{
	if(m_cur_live.state != L_IDLE && !m_cur_live.tm.is_never()) {
		if(m_cur_live.tm > machine().time()) {
			if(0)
				logerror("%s: Rolling back and replaying (%s)\n", machine().time().to_string(), m_cur_live.tm.to_string());
			rollback();
			live_run(machine().time());
			m_cur_live.pll.commit(m_floppy, m_cur_live.tm);
		} else {
			if(0)
				logerror("%s: Committing (%s)\n", machine().time().to_string(), m_cur_live.tm.to_string());
			m_cur_live.pll.commit(m_floppy, m_cur_live.tm);
			if(m_cur_live.next_state != -1) {
				m_cur_live.state = m_cur_live.next_state;
				m_cur_live.next_state = -1;
			}
			if(m_cur_live.state == L_IDLE) {
				m_cur_live.pll.stop_writing(m_floppy, m_cur_live.tm);
				m_cur_live.tm = attotime::never;
			}
		}
		m_cur_live.next_state = -1;
		checkpoint();
	}
}

void mc6843_device::live_abort()
{
	if(!m_cur_live.tm.is_never() && m_cur_live.tm > machine().time()) {
		rollback();
		live_run(machine().time());
	}

	m_cur_live.pll.stop_writing(m_floppy, m_cur_live.tm);
	m_cur_live.tm = attotime::never;
	m_cur_live.state = L_IDLE;
	m_cur_live.next_state = -1;
}

bool mc6843_device::read_one_bit(const attotime &limit)
{
	int bit = m_cur_live.pll.get_next_bit(m_cur_live.tm, m_floppy, limit);
	if(bit < 0)
		return true;
	m_cur_live.shift_reg = (m_cur_live.shift_reg << 1) | bit;
	m_cur_live.bit_counter++;
	if(m_cur_live.data_separator_phase) {
		m_cur_live.data_reg = (m_cur_live.data_reg << 1) | bit;
		if((m_cur_live.crc ^ (bit ? 0x8000 : 0x0000)) & 0x8000)
			m_cur_live.crc = (m_cur_live.crc << 1) ^ 0x1021;
		else
			m_cur_live.crc = m_cur_live.crc << 1;
	}
	m_cur_live.data_separator_phase = !m_cur_live.data_separator_phase;
	return false;
}

bool mc6843_device::write_one_bit(const attotime &limit)
{
	bool bit = m_cur_live.shift_reg & 0x8000;
	if(m_cur_live.pll.write_next_bit(bit, m_cur_live.tm, m_floppy, limit))
		return true;
	if(m_cur_live.bit_counter & 1) {
		if((m_cur_live.crc ^ (bit ? 0x8000 : 0x0000)) & 0x8000)
			m_cur_live.crc = (m_cur_live.crc << 1) ^ 0x1021;
		else
			m_cur_live.crc = m_cur_live.crc << 1;
	}
	m_cur_live.shift_reg = m_cur_live.shift_reg << 1;
	m_cur_live.bit_counter--;
	return false;
}

void mc6843_device::live_run(attotime limit)
{
	if(m_cur_live.state == L_IDLE || m_cur_live.next_state != -1)
		return;

	if(limit == attotime::never) {
		if(m_floppy)
			limit = m_floppy->time_next_index();
		if(limit == attotime::never) {
			// Happens when there's no disk or if the wd is not
			// connected to a drive, hence no index pulse. Force a
			// sync from time to time in that case, so that the main
			// cpu timeout isn't too painful.  Avoids looping into
			// infinity looking for data too.

			limit = machine().time() + attotime::from_msec(1);
			m_timer->adjust(attotime::from_msec(1));
		}
	}

	for(;;) {
		switch(m_cur_live.state) {
		case L_IDAM_SEARCH:
			if(read_one_bit(limit))
				return;

			if(0)
			logerror("%s: shift = %04x data=%02x c=%d\n", m_cur_live.tm.to_string(), m_cur_live.shift_reg,
					(m_cur_live.shift_reg & 0x4000 ? 0x80 : 0x00) |
					(m_cur_live.shift_reg & 0x1000 ? 0x40 : 0x00) |
					(m_cur_live.shift_reg & 0x0400 ? 0x20 : 0x00) |
					(m_cur_live.shift_reg & 0x0100 ? 0x10 : 0x00) |
					(m_cur_live.shift_reg & 0x0040 ? 0x08 : 0x00) |
					(m_cur_live.shift_reg & 0x0010 ? 0x04 : 0x00) |
					(m_cur_live.shift_reg & 0x0004 ? 0x02 : 0x00) |
					(m_cur_live.shift_reg & 0x0001 ? 0x01 : 0x00),
					m_cur_live.bit_counter);

			if(m_cur_live.shift_reg == 0xf57e) {
				m_cur_live.crc = 0xef21;
				m_cur_live.data_separator_phase = false;
				m_cur_live.bit_counter = 0;
				m_cur_live.state = L_IDAM_CHECK_TRACK;
			}
			break;

		case L_IDAM_CHECK_TRACK:
			if(read_one_bit(limit))
				return;

			if(m_cur_live.bit_counter == 16) {
				logerror("%s IDAM track %d\n", m_cur_live.tm.to_string(), m_cur_live.data_reg);
				if(m_cur_live.data_reg != m_ltar) {
					m_state = S_IDAM_BAD_TRACK;
					live_delay(L_IDLE);
					return;

				} else
					m_cur_live.state = L_IDAM_CHECK_SECTOR;
			}
			break;

		case L_IDAM_CHECK_SECTOR:
			if(read_one_bit(limit))
				return;

			if(m_cur_live.bit_counter == 48) {
				logerror("%s IDAM sector %d\n", m_cur_live.tm.to_string(), m_cur_live.data_reg);
				if(m_cur_live.data_reg != m_sar)
					m_cur_live.state = L_IDAM_SEARCH;
				else
					m_cur_live.state = L_IDAM_CHECK_CRC;
			}
			break;

		case L_IDAM_CHECK_CRC:
			if(read_one_bit(limit))
				return;

			if(m_cur_live.bit_counter == 96) {
				logerror("IDAM crc remainder %04x\n", m_cur_live.crc);
				if(m_cur_live.crc)
					m_state = S_IDAM_BAD_CRC;
				else
					m_state = S_IDAM_FOUND;
				live_delay(L_IDLE);
				return;
			}
			break;

		case L_DAM_SEARCH:
			if(read_one_bit(limit))
				return;

			if(m_cur_live.shift_reg == 0xf56a || m_cur_live.shift_reg == 0xf56f) {
				m_cur_live.data_separator_phase = false;
				m_cur_live.bit_counter = 0;
				logerror("DAM mark %02x\n", m_cur_live.data_reg);
				if(m_cur_live.shift_reg == 0xf56f) {
					logerror("DAM found\n");
					m_cur_live.crc = 0xbf84;
					m_cur_live.state = L_DAM_READ;
				} else {
					logerror("DDAM found\n");
					m_cur_live.crc = 0x8fe7;
					live_delay(L_DAM_DELETED);
					return;
				}
			}
			break;

		case L_DAM_DELETED:
			m_stra |= SA_DDM;
			m_cur_live.state = L_DAM_READ;
			break;

		case L_DAM_READ:
			if(read_one_bit(limit))
				return;

			if(!(m_cur_live.bit_counter & 0xf)) {
				live_delay(L_DAM_READ_BYTE);
				return;
			}
			break;

		case L_DAM_READ_BYTE: {
			int byte = m_cur_live.bit_counter >> 4;
			logerror("byte %02x = %02x crc %04x\n", byte, m_cur_live.data_reg, m_cur_live.crc);
			if(byte <= 128) {
				if((m_cmr & 0xf) != C_RCR) {
					if(m_dir_loaded)
						m_strb |= SB_DTERR;
					m_dir_loaded = true;
				}
				m_dir = m_cur_live.data_reg;
			} else if(byte == 130) {
				if(m_cur_live.crc)
					m_state = S_DAM_BAD_CRC;
				else
					m_state = S_DAM_DONE;
				m_cur_live.state = L_IDLE;
				return;
			}
			m_cur_live.state = L_DAM_READ;
			break;
		}

		case L_DAM_WAIT:
			if(read_one_bit(limit))
				return;

			if(m_cur_live.bit_counter == 11*16) {
				m_cur_live.bit_counter = (6+1+128+2)*16;
				live_delay(L_DAM_WRITE_BYTE);
				return;
			}
			break;

		case L_DAM_WRITE:
			if(write_one_bit(limit))
				return;
			if(!(m_cur_live.bit_counter & 0xf)) {
				live_delay(L_DAM_WRITE_BYTE);
				return;
			}
			break;

		case L_DAM_WRITE_BYTE: {
			int byte = (6+1+128+2) - (m_cur_live.bit_counter >> 4);
			if(!byte) {
				m_cur_live.pll.start_writing(m_cur_live.tm);
				m_cur_live.shift_reg = 0xaaaa;

			} else if(byte <= 5) {
				m_cur_live.shift_reg = 0xaaaa;

			} else if(byte <= 6) {
				m_cur_live.crc = 0xffff;
				if((m_cmr & 0xf) == C_SWD)
					m_cur_live.shift_reg = 0xf56a;
				else
					m_cur_live.shift_reg = 0xf56f;

			} else if(byte <= 134) {
				if(!m_dor_loaded)
					m_strb |= SB_DTERR;
				m_dor_loaded = false;
				if(byte == 128)
					m_dor_needed = false;
				m_cur_live.shift_reg = 0xaaaa |
					(m_dor & 0x80 ? 1<<14 : 0) |
					(m_dor & 0x40 ? 1<<12 : 0) |
					(m_dor & 0x20 ? 1<<10 : 0) |
					(m_dor & 0x10 ? 1<< 8 : 0) |
					(m_dor & 0x08 ? 1<< 6 : 0) |
					(m_dor & 0x04 ? 1<< 4 : 0) |
					(m_dor & 0x02 ? 1<< 2 : 0) |
					(m_dor & 0x01 ? 1     : 0);

			} else if(byte <= 136) {
				m_cur_live.shift_reg = 0xaaaa |
					(m_cur_live.crc & 0x8000 ? 1<<14 : 0) |
					(m_cur_live.crc & 0x4000 ? 1<<12 : 0) |
					(m_cur_live.crc & 0x2000 ? 1<<10 : 0) |
					(m_cur_live.crc & 0x1000 ? 1<< 8 : 0) |
					(m_cur_live.crc & 0x0800 ? 1<< 6 : 0) |
					(m_cur_live.crc & 0x0400 ? 1<< 4 : 0) |
					(m_cur_live.crc & 0x0200 ? 1<< 2 : 0) |
					(m_cur_live.crc & 0x0100 ? 1     : 0);

			} else if(byte <= 137) {
				m_cur_live.shift_reg = 0xffff;

			} else {
				m_state = S_DAM_DONE;
				m_cur_live.state = L_IDLE;
				m_cur_live.pll.stop_writing(m_floppy, m_cur_live.tm);
				return;
			}
			m_cur_live.state = L_DAM_WRITE;
			break;
		}

		case L_FFW_BYTE:
			if(!m_dor_loaded)
				m_strb |= SB_DTERR;
			m_dor_loaded = false;
			logerror("write %02x\n", m_dor);
			if(m_cmr & 0x10) {
				m_cur_live.shift_reg = m_dor << 8;
				m_cur_live.bit_counter = 8;

			} else {
				m_cur_live.shift_reg = 0xaaaa |
					(m_dor & 0x80 ? 1<<14 : 0) |
					(m_dor & 0x40 ? 1<<12 : 0) |
					(m_dor & 0x20 ? 1<<10 : 0) |
					(m_dor & 0x10 ? 1<< 8 : 0) |
					(m_dor & 0x08 ? 1<< 6 : 0) |
					(m_dor & 0x04 ? 1<< 4 : 0) |
					(m_dor & 0x02 ? 1<< 2 : 0) |
					(m_dor & 0x01 ? 1     : 0);
				m_cur_live.bit_counter = 16;
			}
			m_cur_live.state = L_FFW_WRITE;
			break;

		case L_FFW_WRITE:
			if(write_one_bit(limit))
				return;
			if(m_cur_live.bit_counter == 0) {
				live_delay(L_FFW_BYTE);
				return;
			}
			break;
		}
	}
}<|MERGE_RESOLUTION|>--- conflicted
+++ resolved
@@ -607,14 +607,7 @@
 	m_timer->adjust(m_cur_live.tm - machine().time());
 }
 
-<<<<<<< HEAD
-
-
-/* bottom halves, called to continue / finish a command after some delay */
-void mc6843_device::device_timer(timer_instance const &timer, device_timer_id id, int param, void *ptr)
-=======
 void mc6843_device::live_sync()
->>>>>>> 68a2d05d
 {
 	if(m_cur_live.state != L_IDLE && !m_cur_live.tm.is_never()) {
 		if(m_cur_live.tm > machine().time()) {
