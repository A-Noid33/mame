--- conflicted
+++ resolved
@@ -158,9 +158,6 @@
 
 	virtual void device_start() override;
 	virtual void device_reset() override;
-<<<<<<< HEAD
-	virtual void device_timer(timer_instance const &timer, device_timer_id id, int param, void *ptr) override;
-=======
 
 	TIMER_CALLBACK_MEMBER(timer_ab_tick);
 	TIMER_CALLBACK_MEMBER(timer_c_tick);
@@ -172,7 +169,6 @@
 	TIMER_CALLBACK_MEMBER(watchdog_tick);
 	TIMER_CALLBACK_MEMBER(spi_tx_tick);
 	template <int Which> TIMER_CALLBACK_MEMBER(adc_convert_tick);
->>>>>>> 68a2d05d
 
 	uint16_t clock_rng(int which);
 
