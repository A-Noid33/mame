--- conflicted
+++ resolved
@@ -34,37 +34,6 @@
 }
 
 
-<<<<<<< HEAD
-=======
-#if (DISCRETE_TEST)
-
-TIMER_CALLBACK_MEMBER(turbo_state::update_sound_a)
-{
-	discrete_device *discrete = machine.device<discrete_device>("discrete");
-	int data = param;
-
-	// missing short crash sample, but I've never seen it triggered
-	discrete->write(0, !(data & 0x01));
-	discrete->write(1, (data >> 1) & 1);
-	discrete->write(2, (data >> 2) & 1);
-	discrete->write(3, (data >> 3) & 1);
-	discrete->write(4, (data >> 4) & 1);
-	discrete->write(5, !(data & 0x20));
-	discrete->write(6, !(data & 0x40));
-
-if (!((data >> 1) & 1)) osd_printf_debug("/TRIG1\n");
-if (!((data >> 2) & 1)) osd_printf_debug("/TRIG2\n");
-if (!((data >> 3) & 1)) osd_printf_debug("/TRIG3\n");
-if (!((data >> 4) & 1)) osd_printf_debug("/TRIG4\n");
-
-//  osel = (osel & 6) | ((data >> 5) & 1);
-//  update_samples(samples);
-}
-#endif
-
-
-
->>>>>>> 1f192de4
 /*************************************
  *
  *  Turbo PPI write handlers
@@ -76,13 +45,7 @@
 	uint8_t diff = data ^ m_sound_state[0];
 	m_sound_state[0] = data;
 
-<<<<<<< HEAD
-	/* /CRASH.S: channel 0 */
-=======
-#if (!DISCRETE_TEST)
-
 	// /CRASH.S: channel 0
->>>>>>> 1f192de4
 	if ((diff & 0x01) && !(data & 0x01)) m_samples->start(0, 5);
 
 	// /TRIG1: channel 1
@@ -106,24 +69,8 @@
 	// /CRASH.L: channel 3
 	if ((diff & 0x80) && !(data & 0x80)) m_samples->start(3, 5);
 
-<<<<<<< HEAD
-	/* update any samples */
-	turbo_update_samples();
-=======
 	// update any samples
 	update_samples();
-
-#else
-
-	if (((data ^ m_last_sound_a) & 0x1e) && (m_last_sound_a & 0x1e) != 0x1e)
-		machine().scheduler().timer_set(attotime::from_hz(20000), FUNC(update_sound_a), data);
-	else
-		update_sound_a(data);
-
-	m_last_sound_a = data;
-
-#endif
->>>>>>> 1f192de4
 }
 
 
@@ -587,141 +534,4 @@
 	m_samples->set_channels(6);
 	m_samples->set_samples_names(buckrog_sample_names);
 	m_samples->add_route(ALL_OUTPUTS, "mono", 0.25);
-<<<<<<< HEAD
-}
-=======
-}
-
-
-
-/*************************************
- *
- *  Discrete test code
- *
- *************************************/
-
-#if (DISCRETE_TEST)
-
-// Nodes - Inputs
-#define TURBO_CRASH_EN          NODE_01
-#define TURBO_TRIG1_INV         NODE_02
-#define TURBO_TRIG2_INV         NODE_03
-#define TURBO_TRIG3_INV         NODE_04
-#define TURBO_TRIG4_INV         NODE_05
-#define TURBO_SLIP_EN           NODE_06
-#define TURBO_CRASHL_EN         NODE_07
-#define TURBO_ACC_VAL           NODE_08
-#define TURBO_AMBU_EN           NODE_09
-#define TURBO_SPIN_EN           NODE_10
-#define TURBO_OSEL_VAL          NODE_11
-#define TURBO_BSEL_VAL          NODE_12
-
-// Nodes - Sounds
-#define FIRETRUCK_NOISE         NODE_20
-
-static const discrete_555_desc turbo_alarm_555 =
-{
-	DISC_555_OUT_SQW | DISC_555_OUT_DC,
-	5,              // B+ voltage of 555
-	DEFAULT_555_VALUES,
-};
-
-DISCRETE_SOUND_START(turbo_discrete)
-	/************************************************/
-	/* Input register mapping for turbo             */
-	/************************************************/
-	//                  NODE             ADDR  MASK    GAIN    OFFSET  INIT
-	DISCRETE_INPUT(TURBO_CRASH_EN       ,0x00,0x001f,                  0.0)
-	DISCRETE_INPUT(TURBO_TRIG1_INV      ,0x01,0x001f,                  1.0)
-	DISCRETE_INPUT(TURBO_TRIG2_INV      ,0x02,0x001f,                  1.0)
-	DISCRETE_INPUT(TURBO_TRIG3_INV      ,0x03,0x001f,                  1.0)
-	DISCRETE_INPUT(TURBO_TRIG4_INV      ,0x04,0x001f,                  1.0)
-	DISCRETE_INPUT(TURBO_SLIP_EN        ,0x05,0x001f,                  0.0)
-	DISCRETE_INPUT(TURBO_CRASHL_EN      ,0x06,0x001f,                  0.0)
-	DISCRETE_INPUT(TURBO_ACC_VAL        ,0x07,0x001f,                  0.0)
-	DISCRETE_INPUT(TURBO_AMBU_EN        ,0x08,0x001f,                  0.0)
-	DISCRETE_INPUT(TURBO_SPIN_EN        ,0x09,0x001f,                  0.0)
-	DISCRETE_INPUT(TURBO_OSEL_VAL       ,0x0a,0x001f,                  0.0)
-	DISCRETE_INPUT(TURBO_BSEL_VAL       ,0x0b,0x001f,                  0.0)
-
-	/************************************************/
-	/* Alarm sounds                                 */
-	/************************************************/
-
-	// 5-5-5 counter provides the input clock
-	DISCRETE_555_ASTABLE(NODE_50,1,470,120,0.1e-6,&turbo_alarm_555)
-	// which clocks a 74393 dual 4-bit counter, clocked on the falling edge
-	DISCRETE_COUNTER(NODE_51,1,0,NODE_50,0,15,1,0,DISC_CLK_ON_F_EDGE)
-	// the high bit of this counter
-	DISCRETE_TRANSFORM2(NODE_52,NODE_51,8,"01/")
-	// clocks the other half of the 74393
-	DISCRETE_COUNTER(NODE_53,1,0,NODE_52,0,15,1,0,DISC_CLK_ON_F_EDGE)
-
-	// trig1 triggers a LS123 retriggerable multivibrator
-	DISCRETE_ONESHOT(NODE_60,TURBO_TRIG1_INV,5.0,(0.33e-9)*47*1e6, DISC_ONESHOT_FEDGE|DISC_ONESHOT_RETRIG|DISC_OUT_ACTIVE_HIGH)
-	// which interacts with bit 0 of the second counter
-	DISCRETE_TRANSFORM2(NODE_61,NODE_53,1,"01&")
-	// via a NAND
-	DISCRETE_LOGIC_NAND(NODE_62,1,NODE_60,NODE_61)
-
-	// trig2 triggers a LS123 retriggerable multivibrator
-	DISCRETE_ONESHOT(NODE_65,TURBO_TRIG2_INV,5.0,(0.33e-9)*47*10e6,DISC_ONESHOT_FEDGE|DISC_ONESHOT_RETRIG|DISC_OUT_ACTIVE_HIGH)
-	// which interacts with bit 3 of the first counter via a NAND
-	DISCRETE_LOGIC_NAND(NODE_66,1,NODE_65,NODE_52)
-
-	// trig3 triggers a LS123 retriggerable multivibrator
-	DISCRETE_ONESHOT(NODE_70,TURBO_TRIG3_INV,5.0,(0.33e-9)*47*33e6,DISC_ONESHOT_FEDGE|DISC_ONESHOT_RETRIG|DISC_OUT_ACTIVE_HIGH)
-	// which interacts with bit 2 of the first counter
-	DISCRETE_TRANSFORM3(NODE_71,NODE_51,4,1,"01/2&")
-	// via a NAND
-	DISCRETE_LOGIC_NAND(NODE_72,1,NODE_70,NODE_71)
-
-	// trig4 triggers a LS123 retriggerable multivibrator
-	DISCRETE_ONESHOT(NODE_75,TURBO_TRIG4_INV,5.0,(0.33e-9)*47*10e6,DISC_ONESHOT_FEDGE|DISC_ONESHOT_RETRIG|DISC_OUT_ACTIVE_HIGH)
-	// which interacts with bit 1 of the first counter
-	DISCRETE_TRANSFORM3(NODE_76,NODE_51,2,1,"01/2&")
-	// via a NAND
-	DISCRETE_LOGIC_NAND(NODE_77,1,NODE_75,NODE_76)
-
-	// everything is effectively NANDed together
-	DISCRETE_LOGIC_NAND4(NODE_80,1,NODE_62,NODE_66,NODE_72,NODE_77)
-
-/*
-
-    the rest of the circuit looks like this:
-
-                      +5V            +12V                                +---+
-                       ^              ^   +--------+               1K    v   |
-                       |              |   | |\     |           +---NNN--NNN--+
-                       Z 1K       10K Z   | | \    |           | |\     20K  |   +--|(----> ALARM_M
-                       Z              Z   +-|- \   |           | | \         |   |  4.7u
-                       |              |     |   >--+---NNNN----+-|- \        |   +--|(----> ALARM_F
-                       +--NNNN--|(----+-----|+ /        22K      |   >-------+---+  4.7u
-    +-\                |  5.1K  4.7u  |     | /             +6V--|+ /            +--|(----> ALARM_R
-    |  >o---(NODE_62)--+              Z     |/                   | /             |  4.7u
-    +-/                |          10K Z                          |/              +--|(----> ALARM_L
-                       |              |                                             4.7u
-    +-\                |              v
-    |  >o---(NODE_66)--+             GND
-    +-/                |
-                       |
-    +-\                |
-    |  >o---(NODE_72)--+
-    +-/                |
-                       |
-    +-\                |
-    |  >o---(NODE_77)--+
-    +-/
-
-
-*/
-
-	/************************************************/
-	/* Combine all 7 sound sources.                 */
-	/************************************************/
-
-	DISCRETE_OUTPUT(NODE_80, 16000)
-DISCRETE_SOUND_END
-
-#endif
->>>>>>> 1f192de4
+}