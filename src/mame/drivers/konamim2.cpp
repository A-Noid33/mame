// license:BSD-3-Clause
// copyright-holders:Phil Bennett

/***************************************************************************

    Konami M2 hardware

    driver by Phil Bennett

    TODO:
<<<<<<< HEAD
    * Fix Heat of Eleven '98 soft-lock when selecting Japan as a team
    * Fix incorrect speed in Tobe! Polystars
=======
>>>>>>> 33e86290
    * Fix texture compression
    * Sort out CD images
    * Fix PowerPC 602 Protection Only mode handling.

    DONE
    * Fix Polystars blending
    * Fix missing music in Polystars
    * Fix music playing too early
    * Fix missing music and sound in Hell Night/Evil Night
    * Fix incorrect speed in Heat of 11 and Total Vice (partially)

    // Polystars/Total Vice
    if (pc == 0x40035958)
        gpr[11] = 1;

    // Everything else
    if (pc == 0x400385c8)
        gpr[11] = 0;




Konami M2 Hardware Overview
Konami, 1997-1998

This hardware is 3DO-based with two IBM Power PC CPUs.

There were only 5 known games on this hardware. They include....

Game                                                 Year    CD Codes                                  Konami Part#
-------------------------------------------------------------------------------------------------------------------
Battle Tryst                                         1998    636JAC02
Evil Night                                           1998    810UBA02
Hell Night (alt. Region title, same as Evil Night)   1998    810EAA02
Heat Of Eleven '98                                   1998    703EAA02
Tobe! Polystars                                      1997    623JAA02                                  003894
Total Vice                                           1997    639UAC01, 639EAD01, 639JAD01, 639AAB01


PCB Layouts
-----------

Top Board

[M]DFUP0882ZAM1
FZ-20B1AK 7BKSA03500 (sticker)
|---------------------------------------------------|
|            |--------------------|    |----------| |
|            |--------------------|    |----------| |
|    2902             |---|  |--------|             |
| AK4309 CY2292S|---| |*2 |  |  3DO   |  |-------|  |
|               |*1 | |---|  |        |  |IBM    |  |
|        18MHz  |---|        |        |  |POWERPC|  |
|                            |        |  |602    |  |
|                            |--------|  |-------|  |
|    D4516161  D4516161                             |
|                                 |---|  |-------|  |
|DSW                    |-------| |*3 |  |IBM    |  |
|                       |       | |---|  |POWERPC|  |
|    D4516161  D4516161 |  *4   |        |602    |  |
|                       |       |        |-------|  |
|                       |-------|                   |
|---------------------------------------------------|
Notes:
      AK4309  - Asahi Kasei Microsystems AK4309-VM Digital to Analog Converter (SOIC24)
      2902    - Japan Radio Co. JRC2902 Quad Operational Amplifier (SOIC14)
      CY2292S - Cypress CY2292S Three-PLL General-Purpose EPROM Programmable Clock Generator (SOIC16)
                XTALIN - 18.000MHz, XTALOUT - 18.000MHz, XBUF - 18.000MHz, CPUCLK - 25.2000MHz
                CLKA - , CLKB -  , CLKC - 16.9345MHz, CLKD -
      3DO     - 9701 B861131 VY21118- CDE2 3DO 02473-001-0F (QFP208)
      *1      - [M] JAPAN ASUKA 9651HX001 044 (QFP44)
      *2      - Motorola MC44200FT
      *3      - [M] BIG BODY 2 BU6244KS 704 157 (QFP56)
      *4      - Unknown BGA chip (Graphics Engine, with heatsink attached)
      DSW     - 2 position DIP switch


Bottom Board

PWB403045B (C) 1997 KONAMI CO., LTD.
|----------------------------------------------------------|
|           CN16    |--------------------|    |----------| |
|LA4705             |--------------------|    |----------| |
|       NJM5532D                    9.83MHz                |
|                                   19.66MHz               |
|J                |--------|   93C46.7K                    |-|
|A                | 058232 |                BOOTROM.8Q     | |
|M                |--------|   |------|                    | |
|M       |------|              |003461|                    | |
|A       |056879|              |      |                    | |CN15
|        |      |              |------|                    | |
| TEST   |------|                                          | |
|                                                          | |
|   DSW                                                    | |
|                                                          |-|
|                                                          |
|----------------------------------------------------------|
Notes:
      056879     - Konami custom IC, location 10E (QFP120)
      058232     - Konami custom ceramic flat pack IC, DAC?
      003461     - Konami custom IC, location 11K (QFP100)
      CN16       - 4 pin connector for CD-DA in from CDROM
      CN15       - Standard (PC-compatible) 40 pin IDE CDROM flat cable connector and 4 pin power plug connector,
                   connected to Panasonic CR-583 8-speed CDROM drive.
      LA4705     - LA4705 Power Amplifier
      DSW        - 8 position dip switch
      BOOTROM.8Q - 16MBit MASKROM. Location 8Q (DIP42)
                   Battle Tryst       - 636A01.8Q
                   Evil Night         -       .8Q
                   Heat Of Eleven '98 -       .8Q
                   Polystars          - 623B01.8Q
                   Total Vice         -       .8Q
      93C46.7K   - 128bytes x8bit Serial EEPROM. Location 7K (DIP8)
                   NOTE! There is very mild protection to stop game-swapping. It is based on the information in the EEPROM
                   being the same as the Time Keeper NVRAM.
                   For example, in Evil Night, the first line of the NVRAM in hex is 474E38313000000019984541410002A601FEFE01
                   Looking at it in ascii:  GN810.....EAA.......
                   Hex 474E383130 = GN810
                   1998 = the year of the game
                   Hex 454141 = EAA (the version = europe english)
                   The numbers after this appear to be unimportant (at least with regards to swapping games anyway).
                   All the other data after the first line is used for high scores tables etc.
                   The important part is that the data in the EEPROM should be the same as the NVRAM, but the EEPROM data
                   is byte-swapped! If the two don't match, the check on 7K or the NVRAM will fail and the PCB will reboot
                   forever.

Some lower boards have two connectors underneath for a protection sub-board or sound board. These are detailed below....

GX636-PWB(A) (C) 1997 KONAMI CO., LTD.
|-------------------------|
| CN4 CN3  |---------|    |
|          |---------|CN2 |
|          PAL            |
|                         |
|             NVRAM       |
|                         |
|          |---------|    |
|          |---------|CN1 |
|-------------------------|
Notes:
      NVRAM  - With Heat of Eleven '98, uses Dallas DS1643 NonVolatile TimeKeeping RAM
               With Battle Tryst, uses ST M48T58Y-70PC1 NonVolatile TimeKeeping RAM
               With Poly Stars, a sub board is not used at all
      PAL    - PALCE16V8Q, stamped 'X636A1'
      CN3    - 4-pin sound cable tied to CN16 (CD-DA Input) on main lower board
      CN4    - 4-pin sound cable tied to CDROM analog audio output connector

GQ639 PWB 403327(A)
|-----------------------------------------|
|       639JAA02.xx                       |
|                                         |
|                                         |
|                   |---------|           |
|                   |---------|           |
|                                         |
|                                         |
|               PAL                       |
|                                         |
|                                         |
|                                         |
|                                         |
|                   |---------|           |
|      YMZ280B      |---------|           |
|                                         |
|      16.9344MHz                         |
|                                         |
|                                         |
|-----------------------------------------|
Notes:
      This PCB is used on Total Vice only.
      639JAA02.xx - 8MBit Sound data ROM (DIP42)
      PAL         - PAL16V8H stampd '       '


PWB0000047043 (C) 1998 KONAMI CO., LTD.
|-----------------------------------------|
| CN4     CN3                             |
|                                         |
|                                         |
|                   |---------|           |
|                   |---------|           |
|        16.9344MHz              M48T58Y  |
|                      PAL                |
|          YMZ280B                        |
|                                         |
|                                         |
|                                         |
|                                         |
|                   |---------|           |
|                   |---------|           |
|                                         |
|                                         |
|                                         |
|              810A03.16H                 |
|-----------------------------------------|
Notes:
      This PCB is used on Evil Night/Hell Night only.
      810A03.16H - 16MBit Sound data ROM (DIP42, byte mode)
      PAL        - PAL16V8H stamped 'N810B1'
      M48T58Y    - ST M48T58Y-70PC1 NonVolatile TimeKeeping RAM
      CN3        - 4-pin sound cable tied to CN16 (CD-DA Input) on main lower board
      CN4        - 4-pin sound cable tied to CDROM analog audio output connector

***************************************************************************/

#include "emu.h"
#include "cpu/powerpc/ppc.h"
#include "machine/3dom2.h"
#include "machine/ataintf.h"
#include "machine/cr589.h"
#include "machine/eepromser.h"
#include "machine/timekpr.h"
#include "sound/dac.h"
#include "sound/volt_reg.h"
#include "sound/ymz280b.h"
#include "cdrom.h"
#include "debug/debugcon.h"
#include "debug/debugcmd.h"
#include "debugger.h"
#include "romload.h"
#include "screen.h"
#include "speaker.h"

#define M2_CLOCK        XTAL(66'666'700)

#define ENABLE_SDBG     0


/*************************************
 *
 *  ROM definition(s)
 *
 *************************************/

class konamim2_state : public driver_device
{
public:
	konamim2_state(const machine_config &mconfig, device_type type, const char *tag)
		: driver_device(mconfig, type, tag),
		m_ppc1(*this, "ppc1"),
		m_ppc2(*this, "ppc2"),
		m_bda(*this, "bda"),
		m_cde(*this, "cde"),
		m_eeprom(*this, "eeprom"),
		m_ldac(*this, "ldac"),
		m_rdac(*this, "rdac"),
		m_ata(*this, "ata"),
		m_screen(*this, "screen"),
		m_m48t58(*this, "m48t58"),
		m_ymz280b(*this, "ymz")
	{
	}

	void konamim2(machine_config &config);
	void set_ntsc(machine_config &config);
	void set_ntsc2(machine_config &config);
	void set_arcres(machine_config &config);
	void add_ymz280b(machine_config &config);
	void add_mt48t58(machine_config &config);
	void polystar(machine_config &config);
	void totlvice(machine_config &config);
	void btltryst(machine_config &config);
	void heatof11(machine_config &config);
	void evilngt(machine_config &config);
	void hellngt(machine_config &config);

	static void cr589_config(device_t *device);

	void m2_map(address_map &map);

protected:
	virtual void machine_start() override;
	virtual void machine_reset() override;

	void update_disc();

public:
	DECLARE_WRITE_LINE_MEMBER(ppc1_int);
	DECLARE_WRITE_LINE_MEMBER(ppc2_int);

	DECLARE_WRITE32_MEMBER(cde_sdbg_out);

	DECLARE_WRITE16_MEMBER(ldac_out);
	DECLARE_WRITE16_MEMBER(rdac_out);

	DECLARE_WRITE_LINE_MEMBER(ata_int);

	DECLARE_READ16_MEMBER(konami_io0_r);
	DECLARE_WRITE16_MEMBER(konami_io0_w);
	DECLARE_READ16_MEMBER(konami_sio_r);
	DECLARE_WRITE16_MEMBER(konami_sio_w);
	DECLARE_READ16_MEMBER(konami_io1_r);
	DECLARE_WRITE16_MEMBER(konami_io1_w);
	DECLARE_WRITE16_MEMBER(konami_eeprom_w);

	void init_totlvice();
	void init_btltryst();
	void init_hellngt();

	DECLARE_WRITE16_MEMBER(konami_atapi_unk_w)
	{
		// 8000 = /Reset
		// 4000 = C000 ... DOIO DMA ... 4000
//      m_ata->write_dmack(data & 0x4000 ? ASSERT_LINE : CLEAR_LINE);

		if (!(data & 0x8000))
		{
			logerror("ATAPI RESET!\n");

			// TODO: Do we need any of this?
			update_disc();
		}
	}

	DECLARE_READ16_MEMBER(konami_ide_r)
	{
		return swapendian_int16(m_ata->read_cs0(offset, mem_mask));
	}

	DECLARE_WRITE16_MEMBER(konami_ide_w)
	{
		m_ata->write_cs0(offset, swapendian_int16(data), mem_mask);
	}

private:
	void install_ymz280b();
	void install_m48t58();

	required_device<ppc602_device> m_ppc1;
	optional_device<ppc602_device> m_ppc2;
	required_device<m2_bda_device> m_bda;
	required_device<m2_cde_device> m_cde;
	required_device<eeprom_serial_93cxx_device> m_eeprom;
	required_device<dac_word_interface> m_ldac;
	required_device<dac_word_interface> m_rdac;
	required_device<ata_interface_device> m_ata;
	required_device<screen_device> m_screen;

	optional_device<m48t58_device> m_m48t58;
	optional_device<ymz280b_device> m_ymz280b;

	// ATAPI
	cdrom_file *m_available_cdroms;

	// Konami SIO
	uint16_t    m_sio_data;

	uint32_t    m_ata_int; // TEST
	emu_timer *m_atapi_timer;

	TIMER_CALLBACK_MEMBER( atapi_delay )
	{
		m_atapi_timer->adjust( attotime::never );
		m_ata_int = param;
	}

	void debug_help_command(int ref, const std::vector<std::string> &params);
	void debug_commands(int ref, const std::vector<std::string> &params);

	void dump_task_command(int ref, const std::vector<std::string> &params);
};



/*************************************
 *
 *  Trampolines - Remove ME
 *
 *************************************/

WRITE_LINE_MEMBER(konamim2_state::ppc1_int)
{
	m_ppc1->set_input_line(INPUT_LINE_IRQ0, state ? ASSERT_LINE : CLEAR_LINE);
}

WRITE_LINE_MEMBER(konamim2_state::ppc2_int)
{
	m_ppc2->set_input_line(INPUT_LINE_IRQ0, state ? ASSERT_LINE : CLEAR_LINE);
}

WRITE32_MEMBER(konamim2_state::cde_sdbg_out)
{
	if (data == 0xd)
		putc('\n', stdout);
	else if (data != 0)
		putc(data, stdout);

	fflush(stdout);

#if ENABLE_SDBG
	// Dummy write to enable serial out
	if (data == 0x3c)
		m_cde->sdbg_in(space, 0, 0xffffffff);
#endif
}

WRITE16_MEMBER( konamim2_state::ldac_out )
{
	m_ldac->write(data);
}

WRITE16_MEMBER( konamim2_state::rdac_out )
{
	m_rdac->write(data);
}


/*************************************
 *
 *  ATAPI (Temporary - remove)
 *
 *************************************/

WRITE_LINE_MEMBER( konamim2_state::ata_int )
{
//  m_atapi_timer->adjust( attotime::from_msec(10), state );
	m_ata_int = state;
}


/*************************************
 *
 *  Konami I/O
 *
 *************************************/

READ16_MEMBER( konamim2_state::konami_io0_r )
{
//  printf("IO R: %08X\n", offset);

	switch (offset)
	{
		/*
		    0 =    160
		    1 =     32
		    2 =    -96
		   10 =  -1888
		   FF = -32480

		  100 =    160
		  1FF = -32480

		  200 =    159
		  2FF = -32481

		  300 =    159
		  3FF = -32481

		  400 =    158

		  800 =    156

		  C00 =    154

		  E00
		  F00 =    153

		 1000 =    152
		 2000 =    144
		 4000 =    128
		 8000 =     96

		 E000 =     48
		 F000 =     40
		 FF00 =     33

		 7FFF = -32543
		 FFFF = -32607
		 */
		case 0:
		{
			return swapendian_int16((int16_t)ioport("GUNX1")->read());
		}
		case 1: return 0;
		case 2: return 0; // P3 X?
		case 3: return 0xffff; // ?
		case 4:
		{
			return swapendian_int16((int16_t)ioport("GUNY1")->read());
		}
		case 5: return 0; // P2 Y
		case 6: return 0; // P3 Y?
		case 7: return 0; //??
		case 8: return ioport("P5")->read();
	}

	//return rand();
	return 0;
}

WRITE16_MEMBER( konamim2_state::konami_io0_w )
{
	// 9: 0000, 0xFFF
//  printf("IO W: %08x %08x\n", offset, data);
}

/*
     FEDCBA98 76543210
 0: |........ ........|

 1: |........ ........|

 2: |........ ........|

 3: |........ .......x| Coin 1
    |........ ......x.| Coin 2
    |........ ....x...| Service coin
    |.......x ........| EEPROM D0
    |.....x.. ........| ADC
    |...xx... ........| SIO related? (set to 3 NOTE: Total Vice doesn't like this!)
    |..x..... ........| ATAPI/CD status?

 4: |........ ........| Player 1/2 inputs

 5: |........ ........| Unknown

 6: |........ ........| Unknown

 7: |........ ........| Unknown
*/

READ16_MEMBER( konamim2_state::konami_io1_r )
{
	uint16_t data = 0;

//  printf("%s: PORT R: [%x] MASK:%.8x\n", machine().describe_context(), offset, mem_mask);

	switch (offset)
	{
		case 0:
			data = 0xffff;
			break;

		case 1:
			data = 0xffff;
			break;

		case 2: // DIP switches
			data = ioport("P2")->read();
			break;

		case 3:
		{
			data = ioport("P1")->read();
#if M2_BAD_TIMING
			static uint32_t d = 0;
			data |= d;
			d ^= 0x2000;
#else
			data |= m_ata_int ? 0x2000 : 0;
#endif
			data |= (1 << 10);
			data |= (3 << 11); // TODO: 3 normally
			break;
		}

		case 4: // Buttons
			data = ioport("P4")->read();
			break;

		case 5: // Changing this has a tendency to stop evilngt from booting...
			data = 0xffff;
			break;

		case 6: // Buttons
			data = ioport("P6")->read();
			break;

		case 7:
			data = 0xffff;
			break;

		default:
			logerror("%s: Unknown read: %x\n", machine().describe_context(), offset);
			break;
	}

	return data;
}

WRITE16_MEMBER( konamim2_state::konami_io1_w )
{
	// 0x0200 = ADC?
	// 0x0800 = Coin counter 1
	// 0x1000 = Coin counter 2
	// 0x2000 = CD-MUTE
	// 0x8000 = ?
	logerror("%s: PORT W: [%x] %x, MASK:%.8x\n", machine().describe_context(), offset, data, mem_mask);

//  printf("CDDA is: %s\n", data & 0x2000 ? "ENABLED" : "MUTE");

	machine().bookkeeping().coin_counter_w(0, (data >> 11) & 1);
	machine().bookkeeping().coin_counter_w(1, (data >> 12) & 1);

//  m_cdda->set_output_gain(0, data & 0x2000 ? 1.0 : 0.0);
//  m_cdda->set_output_gain(1, data & 0x2000 ? 1.0 : 0.0);
}



/**************************************
 *
 *  Konami 003461 SIO
 *
 *************************************/

/*
     FEDCBA98 76543210
 0: |xxxxxxxx xxxxxxxx| Data R/W

 1: |........ ........|

 2: |........ ........|

 3: |........ ........|

 4: |........ ........|

 5: |........ ..x.....| Transmit ready

 6: |........ ........|

 7: |xxxxxxxx xxxxxxxx| Register R/W
*/

READ16_MEMBER( konamim2_state::konami_sio_r )
{
	uint16_t data = 0;

	switch (offset)
	{
		case 7:
			data = m_sio_data;
			break;
		//default:
			//logerror("%s: SIO_R: %x %x\n", machine().describe_context(), offset, mem_mask);
	}

	return data;
}

WRITE16_MEMBER( konamim2_state::konami_sio_w )
{
	switch (offset)
	{
		case 7:
			m_sio_data = data;
			break;
		//default:
			//printf("%s: SIO_W: %x %x %x\n", machine().describe_context(), offset, data, mem_mask);
	}
}

// TODO: Use output port
WRITE16_MEMBER( konamim2_state::konami_eeprom_w )
{
	// 3 = CS
	// 2 = CLK
	// 1 = DATA
	// 0 = ? (From Port)
	m_eeprom->cs_write(data & 0x80 ? ASSERT_LINE : CLEAR_LINE);
	m_eeprom->di_write(data & 0x20 ? 1 : 0);
	m_eeprom->clk_write(data & 0x40 ? ASSERT_LINE : CLEAR_LINE);
}



/*************************************
 *
 *  Machine initialization
 *
 *************************************/

void konamim2_state::machine_start()
{
	m_ppc1->ppcdrc_set_options(PPCDRC_COMPATIBLE_OPTIONS);
	m_ppc2->ppcdrc_set_options(PPCDRC_COMPATIBLE_OPTIONS);

	// Breakpoints don't wortk with fast RAM
	if ((machine().debug_flags & DEBUG_FLAG_ENABLED) == 0)
	{
		m_ppc1->ppcdrc_add_fastram(m_bda->ram_start(), m_bda->ram_end(), false, m_bda->ram_ptr());
		m_ppc2->ppcdrc_add_fastram(m_bda->ram_start(), m_bda->ram_end(), false, m_bda->ram_ptr());
	}

	m_available_cdroms = cdrom_open(machine().rom_load().get_disk_handle(":cdrom"));

	// TODO: REMOVE
	m_atapi_timer = machine().scheduler().timer_alloc( timer_expired_delegate( FUNC( konamim2_state::atapi_delay ),this ) );
	m_atapi_timer->adjust( attotime::never );

	if (machine().debug_flags & DEBUG_FLAG_ENABLED)
	{
		using namespace std::placeholders;
		machine().debugger().console().register_command("m2", CMDFLAG_NONE, 0, 1, 4, std::bind(&konamim2_state::debug_commands, this, _1, _2));
	}
}

void konamim2_state::machine_reset()
{
	update_disc();
}

void konamim2_state::update_disc()
{
	cdrom_file *new_cdrom = m_available_cdroms;

	atapi_hle_device *image = subdevice<atapi_hle_device>("ata:0:cr589");
	if (image != nullptr)
	{
		void *current_cdrom = nullptr;
		image->GetDevice(&current_cdrom);

		if (current_cdrom != new_cdrom)
		{
			current_cdrom = new_cdrom;

			image->SetDevice(new_cdrom);
		}
	}
	else
	{
		abort();
	}
}

/*************************************
 *
 *  Address map
 *
 *************************************/

void konamim2_state::m2_map(address_map &map)
{
	map(0x20000000, 0x201fffff).rom().region("boot", 0); // BIOBUS Slot 0
	map(0xfff00000, 0xffffffff).rom().region("boot", 0);
	map(0x37400000, 0x37400007).w(FUNC(konamim2_state::konami_eeprom_w)).umask64(0xffff000000000000ULL);
	map(0x37600000, 0x3760000f).w(FUNC(konamim2_state::konami_atapi_unk_w)).umask64(0xffff000000000000ULL);
	map(0x37a00020, 0x37a0003f).rw(FUNC(konamim2_state::konami_io0_r), FUNC(konamim2_state::konami_io0_w));
	map(0x37c00010, 0x37c0001f).rw(FUNC(konamim2_state::konami_sio_r), FUNC(konamim2_state::konami_sio_w));
	map(0x37e00000, 0x37e0000f).rw(FUNC(konamim2_state::konami_io1_r), FUNC(konamim2_state::konami_io1_w));
	map(0x3f000000, 0x3fffffff).rw(FUNC(konamim2_state::konami_ide_r), FUNC(konamim2_state::konami_ide_w));
}



/*************************************
 *
 *  Port definitions
 *
 *************************************/

static INPUT_PORTS_START( konamim2 )
	PORT_START("DSW")
	PORT_DIPNAME( 0x01, 0x00, "Video Res" )
	PORT_DIPSETTING(    0x00, "High Res" )
	PORT_DIPSETTING(    0x01, "Low Res" )

	PORT_START("P1")
	PORT_BIT( 0x0001, IP_ACTIVE_LOW, IPT_COIN1 )
	PORT_BIT( 0x0002, IP_ACTIVE_LOW, IPT_COIN2 )
	PORT_BIT( 0x0004, IP_ACTIVE_LOW, IPT_UNUSED )
	PORT_BIT( 0x0008, IP_ACTIVE_LOW, IPT_UNUSED )
	PORT_BIT( 0x0010, IP_ACTIVE_LOW, IPT_SERVICE1 )
	PORT_BIT( 0x0020, IP_ACTIVE_LOW, IPT_UNUSED )
	PORT_BIT( 0x0040, IP_ACTIVE_LOW, IPT_UNUSED )
	PORT_BIT( 0x0080, IP_ACTIVE_LOW, IPT_UNUSED )
	PORT_BIT( 0x0100, IP_ACTIVE_HIGH, IPT_CUSTOM ) PORT_READ_LINE_DEVICE_MEMBER("eeprom", eeprom_serial_93cxx_device, do_read)
	PORT_BIT( 0x2000, IP_ACTIVE_HIGH, IPT_UNUSED ) // ATAPI?
	PORT_BIT( 0xDE00, IP_ACTIVE_HIGH, IPT_UNUSED )
INPUT_PORTS_END

static INPUT_PORTS_START( btltryst )
	PORT_INCLUDE( konamim2 )

	PORT_MODIFY("DSW")
	PORT_DIPNAME( 0x01, 0x01, "Video Res" )
	PORT_DIPSETTING(    0x00, "High Res" )
	PORT_DIPSETTING(    0x01, "Low Res" )

	PORT_START("P2")
	PORT_DIPNAME( 0x01, 0x01, DEF_STR( Unused ) )
	PORT_DIPSETTING(    0x01, DEF_STR( Off ) )
	PORT_DIPSETTING(    0x00, DEF_STR( On ) )
	PORT_DIPNAME( 0x02, 0x02, DEF_STR( Flip_Screen ) )
	PORT_DIPSETTING(    0x02, DEF_STR( Off ) )
	PORT_DIPSETTING(    0x00, DEF_STR( On ) )
	PORT_DIPNAME( 0x04, 0x04, DEF_STR( Unused ) )
	PORT_DIPSETTING(    0x04, DEF_STR( Off ) )
	PORT_DIPSETTING(    0x00, DEF_STR( On ) )
	PORT_DIPNAME( 0x08, 0x08, DEF_STR( Unused ) )
	PORT_DIPSETTING(    0x08, DEF_STR( Off ) )
	PORT_DIPSETTING(    0x00, DEF_STR( On ) )
	PORT_DIPNAME( 0x10, 0x10, DEF_STR( Unused ) )
	PORT_DIPSETTING(    0x10, DEF_STR( Off ) )
	PORT_DIPSETTING(    0x00, DEF_STR( On ) )
	PORT_DIPNAME( 0x20, 0x20, DEF_STR( Unused ) )
	PORT_DIPSETTING(    0x20, DEF_STR( Off ) )
	PORT_DIPSETTING(    0x00, DEF_STR( On ) )
	PORT_DIPNAME( 0x40, 0x40, DEF_STR( Unused ) )
	PORT_DIPSETTING(    0x40, DEF_STR( Off ) )
	PORT_DIPSETTING(    0x00, DEF_STR( On ) )
	PORT_DIPNAME( 0x80, 0x80, DEF_STR( Unused ) )
	PORT_DIPSETTING(    0x80, DEF_STR( Off ) )
	PORT_DIPSETTING(    0x00, DEF_STR( On ) )

	PORT_START("P4")
	PORT_BIT( 0x0001, IP_ACTIVE_LOW, IPT_JOYSTICK_LEFT ) PORT_PLAYER(1)
	PORT_BIT( 0x0002, IP_ACTIVE_LOW, IPT_JOYSTICK_RIGHT ) PORT_PLAYER(1)
	PORT_BIT( 0x0004, IP_ACTIVE_LOW, IPT_JOYSTICK_UP ) PORT_PLAYER(1)
	PORT_BIT( 0x0008, IP_ACTIVE_LOW, IPT_JOYSTICK_DOWN ) PORT_PLAYER(1)
	PORT_BIT( 0x0010, IP_ACTIVE_LOW, IPT_BUTTON1 ) PORT_PLAYER(1)
	PORT_BIT( 0x0020, IP_ACTIVE_LOW, IPT_BUTTON2 ) PORT_PLAYER(1)
	PORT_BIT( 0x0040, IP_ACTIVE_LOW, IPT_BUTTON3 ) PORT_PLAYER(1)
	PORT_BIT( 0x0080, IP_ACTIVE_LOW, IPT_START1 )

	PORT_BIT( 0x0100, IP_ACTIVE_LOW, IPT_JOYSTICK_LEFT ) PORT_PLAYER(2)
	PORT_BIT( 0x0200, IP_ACTIVE_LOW, IPT_JOYSTICK_RIGHT ) PORT_PLAYER(2)
	PORT_BIT( 0x0400, IP_ACTIVE_LOW, IPT_JOYSTICK_UP ) PORT_PLAYER(2)
	PORT_BIT( 0x0800, IP_ACTIVE_LOW, IPT_JOYSTICK_DOWN ) PORT_PLAYER(2)
	PORT_BIT( 0x1000, IP_ACTIVE_LOW, IPT_BUTTON1 ) PORT_PLAYER(2)
	PORT_BIT( 0x2000, IP_ACTIVE_LOW, IPT_BUTTON2 ) PORT_PLAYER(2)
	PORT_BIT( 0x4000, IP_ACTIVE_LOW, IPT_BUTTON3 ) PORT_PLAYER(2)
	PORT_BIT( 0x8000, IP_ACTIVE_LOW, IPT_START2 )

	PORT_START("P5")
	PORT_BIT( 0xffff, IP_ACTIVE_LOW, IPT_UNUSED )

	PORT_START("P6")
	PORT_SERVICE_NO_TOGGLE( 0x0004, IP_ACTIVE_LOW )
	PORT_BIT( 0xfffb, IP_ACTIVE_LOW, IPT_UNUSED )
INPUT_PORTS_END

static INPUT_PORTS_START( polystar )
	PORT_INCLUDE( konamim2 )

	PORT_MODIFY("DSW")
	PORT_DIPNAME( 0x01, 0x01, "Video Res" )
	PORT_DIPSETTING(    0x00, "High Res" )
	PORT_DIPSETTING(    0x01, "Low Res" )

	PORT_START("P2")
	PORT_DIPNAME( 0x01, 0x01, "Sound Output" )
	PORT_DIPSETTING(    0x01, "Mono" )
	PORT_DIPSETTING(    0x00, "Stereo" )
	PORT_DIPNAME( 0x02, 0x02, DEF_STR( Flip_Screen ) )
	PORT_DIPSETTING(    0x02, DEF_STR( Off ) )
	PORT_DIPSETTING(    0x00, DEF_STR( On ) )
	PORT_DIPNAME( 0x04, 0x04, DEF_STR( Unused ) )
	PORT_DIPSETTING(    0x04, DEF_STR( Off ) )
	PORT_DIPSETTING(    0x00, DEF_STR( On ) )
	PORT_DIPNAME( 0x08, 0x08, DEF_STR( Unused ) )
	PORT_DIPSETTING(    0x08, DEF_STR( Off ) )
	PORT_DIPSETTING(    0x00, DEF_STR( On ) )
	PORT_DIPNAME( 0x10, 0x10, DEF_STR( Unused ) )
	PORT_DIPSETTING(    0x10, DEF_STR( Off ) )
	PORT_DIPSETTING(    0x00, DEF_STR( On ) )
	PORT_DIPNAME( 0x20, 0x20, DEF_STR( Unused ) )
	PORT_DIPSETTING(    0x20, DEF_STR( Off ) )
	PORT_DIPSETTING(    0x00, DEF_STR( On ) )
	PORT_DIPNAME( 0x40, 0x40, DEF_STR( Unused ) )
	PORT_DIPSETTING(    0x40, DEF_STR( Off ) )
	PORT_DIPSETTING(    0x00, DEF_STR( On ) )
	PORT_DIPNAME( 0x80, 0x80, DEF_STR( Unused ) )
	PORT_DIPSETTING(    0x80, DEF_STR( Off ) )
	PORT_DIPSETTING(    0x00, DEF_STR( On ) )

	PORT_START("P4")
	PORT_BIT( 0x0001, IP_ACTIVE_LOW, IPT_JOYSTICK_LEFT ) PORT_PLAYER(1)
	PORT_BIT( 0x0002, IP_ACTIVE_LOW, IPT_JOYSTICK_RIGHT ) PORT_PLAYER(1)
	PORT_BIT( 0x0004, IP_ACTIVE_LOW, IPT_JOYSTICK_UP ) PORT_PLAYER(1)
	PORT_BIT( 0x0008, IP_ACTIVE_LOW, IPT_JOYSTICK_DOWN ) PORT_PLAYER(1)
	PORT_BIT( 0x0010, IP_ACTIVE_LOW, IPT_BUTTON1 ) PORT_PLAYER(1)
	PORT_BIT( 0x0020, IP_ACTIVE_LOW, IPT_BUTTON2 ) PORT_PLAYER(1)
	PORT_BIT( 0x0040, IP_ACTIVE_LOW, IPT_BUTTON3 ) PORT_PLAYER(1)
	PORT_BIT( 0x0080, IP_ACTIVE_LOW, IPT_START1 )

	PORT_BIT( 0x0100, IP_ACTIVE_LOW, IPT_JOYSTICK_LEFT ) PORT_PLAYER(2)
	PORT_BIT( 0x0200, IP_ACTIVE_LOW, IPT_JOYSTICK_RIGHT ) PORT_PLAYER(2)
	PORT_BIT( 0x0400, IP_ACTIVE_LOW, IPT_JOYSTICK_UP ) PORT_PLAYER(2)
	PORT_BIT( 0x0800, IP_ACTIVE_LOW, IPT_JOYSTICK_DOWN ) PORT_PLAYER(2)
	PORT_BIT( 0x1000, IP_ACTIVE_LOW, IPT_BUTTON1 ) PORT_PLAYER(2)
	PORT_BIT( 0x2000, IP_ACTIVE_LOW, IPT_BUTTON2 ) PORT_PLAYER(2)
	PORT_BIT( 0x4000, IP_ACTIVE_LOW, IPT_BUTTON3 ) PORT_PLAYER(2)
	PORT_BIT( 0x8000, IP_ACTIVE_LOW, IPT_START2 )

	PORT_START("P5")
	PORT_BIT( 0xffff, IP_ACTIVE_LOW, IPT_UNUSED )

	PORT_START("P6")
	PORT_SERVICE_NO_TOGGLE( 0x0004, IP_ACTIVE_LOW )
INPUT_PORTS_END

static INPUT_PORTS_START( totlvice )
	PORT_INCLUDE( konamim2 )

	PORT_START("P2") // TODO: VERIFY
	PORT_DIPNAME( 0x01, 0x00, "Sound Output" )
	PORT_DIPSETTING(    0x01, "Mono" )
	PORT_DIPSETTING(    0x00, "Stereo" )
	PORT_DIPNAME( 0x02, 0x02, DEF_STR( Flip_Screen ) )
	PORT_DIPSETTING(    0x02, DEF_STR( Off ) )
	PORT_DIPSETTING(    0x00, DEF_STR( On ) )
	PORT_DIPNAME( 0x04, 0x04, DEF_STR( Unused ) )
	PORT_DIPSETTING(    0x04, DEF_STR( Off ) )
	PORT_DIPSETTING(    0x00, DEF_STR( On ) )
	PORT_DIPNAME( 0x08, 0x08, DEF_STR( Unused ) )
	PORT_DIPSETTING(    0x08, DEF_STR( Off ) )
	PORT_DIPSETTING(    0x00, DEF_STR( On ) )
	PORT_DIPNAME( 0x10, 0x10, DEF_STR( Unused ) )
	PORT_DIPSETTING(    0x10, DEF_STR( Off ) )
	PORT_DIPSETTING(    0x00, DEF_STR( On ) )
	PORT_DIPNAME( 0x20, 0x20, DEF_STR( Unused ) )
	PORT_DIPSETTING(    0x20, DEF_STR( Off ) )
	PORT_DIPSETTING(    0x00, DEF_STR( On ) )
	PORT_DIPNAME( 0x40, 0x40, DEF_STR( Unused ) )
	PORT_DIPSETTING(    0x40, DEF_STR( Off ) )
	PORT_DIPSETTING(    0x00, DEF_STR( On ) )
	PORT_DIPNAME( 0x80, 0x80, DEF_STR( Unused ) )
	PORT_DIPSETTING(    0x80, DEF_STR( Off ) )
	PORT_DIPSETTING(    0x00, DEF_STR( On ) )

	PORT_START("P4")
	PORT_BIT( 0x0001, IP_ACTIVE_LOW, IPT_SERVICE2 )
	PORT_BIT( 0x0002, IP_ACTIVE_LOW, IPT_SERVICE3 )
	PORT_BIT( 0x0004, IP_ACTIVE_LOW, IPT_START3 )
	PORT_BIT( 0x0008, IP_ACTIVE_LOW, IPT_COIN3 )
	PORT_BIT( 0x0010, IP_ACTIVE_LOW, IPT_UNUSED )
	PORT_BIT( 0x0020, IP_ACTIVE_LOW, IPT_UNUSED )
	PORT_BIT( 0x0040, IP_ACTIVE_LOW, IPT_UNUSED )
	PORT_BIT( 0x0080, IP_ACTIVE_LOW, IPT_START1 )
	PORT_BIT( 0x0100, IP_ACTIVE_LOW, IPT_UNUSED )
	PORT_BIT( 0x0200, IP_ACTIVE_LOW, IPT_UNUSED )
	PORT_BIT( 0x0400, IP_ACTIVE_LOW, IPT_UNUSED )
	PORT_BIT( 0x0800, IP_ACTIVE_LOW, IPT_UNUSED )
	PORT_BIT( 0x1000, IP_ACTIVE_LOW, IPT_UNUSED )
	PORT_BIT( 0x2000, IP_ACTIVE_LOW, IPT_UNUSED )
	PORT_BIT( 0x4000, IP_ACTIVE_LOW, IPT_UNUSED )
	PORT_BIT( 0x8000, IP_ACTIVE_LOW, IPT_START2 )

	PORT_START("GUNX1")
	PORT_BIT( 0xffff, 0x0000, IPT_LIGHTGUN_X ) PORT_CROSSHAIR(X, 1.0, 0.0, 0) PORT_MINMAX(0, 640) PORT_SENSITIVITY(25) PORT_KEYDELTA(15) PORT_PLAYER(1)

	PORT_START("GUNY1")
	PORT_BIT( 0xffff, 0x0000, IPT_LIGHTGUN_Y ) PORT_CROSSHAIR(Y, 1.0, 0.0, 0) PORT_MINMAX(0, 240) PORT_SENSITIVITY(25) PORT_KEYDELTA(15) PORT_PLAYER(1)

	PORT_START("P5") // Gun switches
	PORT_BIT( 0x00ff, IP_ACTIVE_LOW, IPT_UNUSED )
	PORT_BIT( 0x0100, IP_ACTIVE_LOW, IPT_BUTTON1 ) PORT_PLAYER(1)
	PORT_BIT( 0x0200, IP_ACTIVE_LOW, IPT_BUTTON1 ) PORT_PLAYER(2)
	PORT_BIT( 0x0400, IP_ACTIVE_LOW, IPT_BUTTON1 ) PORT_PLAYER(3)
	PORT_BIT( 0x0800, IP_ACTIVE_LOW, IPT_UNUSED )
	PORT_BIT( 0x1000, IP_ACTIVE_LOW, IPT_BUTTON2 ) PORT_PLAYER(1)
	PORT_BIT( 0x2000, IP_ACTIVE_LOW, IPT_BUTTON2 ) PORT_PLAYER(2)
	PORT_BIT( 0x4000, IP_ACTIVE_LOW, IPT_BUTTON2 ) PORT_PLAYER(3)
	PORT_BIT( 0x8000, IP_ACTIVE_LOW, IPT_UNUSED )

	PORT_START("P6")
	PORT_SERVICE_NO_TOGGLE( 0x0004, IP_ACTIVE_LOW )
	PORT_BIT( 0xfffb, IP_ACTIVE_LOW, IPT_UNUSED )
INPUT_PORTS_END

static INPUT_PORTS_START( heatof11 )
	PORT_INCLUDE( konamim2 )

	PORT_MODIFY("DSW")
	PORT_DIPNAME( 0x01, 0x00, "Video Res" )
	PORT_DIPSETTING(    0x00, "High Res" )
	PORT_DIPSETTING(    0x01, "Low Res" )

	PORT_START("P2")
	PORT_DIPNAME( 0x01, 0x00, DEF_STR( Unused ) )
	PORT_DIPSETTING(    0x01, DEF_STR( Off ) )
	PORT_DIPSETTING(    0x00, DEF_STR( On ) )
	PORT_DIPNAME( 0x02, 0x02, DEF_STR( Flip_Screen ) )
	PORT_DIPSETTING(    0x02, DEF_STR( Off ) )
	PORT_DIPSETTING(    0x00, DEF_STR( On ) )
	PORT_DIPNAME( 0x04, 0x04, DEF_STR( Unused ) )
	PORT_DIPSETTING(    0x04, DEF_STR( Off ) )
	PORT_DIPSETTING(    0x00, DEF_STR( On ) )
	PORT_DIPNAME( 0x08, 0x08, DEF_STR( Unused ) )
	PORT_DIPSETTING(    0x08, DEF_STR( Off ) )
	PORT_DIPSETTING(    0x00, DEF_STR( On ) )
	PORT_DIPNAME( 0x10, 0x10, DEF_STR( Unused ) )
	PORT_DIPSETTING(    0x10, DEF_STR( Off ) )
	PORT_DIPSETTING(    0x00, DEF_STR( On ) )
	PORT_DIPNAME( 0x20, 0x20, DEF_STR( Unused ) )
	PORT_DIPSETTING(    0x20, DEF_STR( Off ) )
	PORT_DIPSETTING(    0x00, DEF_STR( On ) )
	PORT_DIPNAME( 0x40, 0x40, DEF_STR( Unused ) )
	PORT_DIPSETTING(    0x40, DEF_STR( Off ) )
	PORT_DIPSETTING(    0x00, DEF_STR( On ) )
	PORT_DIPNAME( 0x80, 0x80, DEF_STR( Unused ) )
	PORT_DIPSETTING(    0x80, DEF_STR( Off ) )
	PORT_DIPSETTING(    0x00, DEF_STR( On ) )

	PORT_START("P4")
	PORT_BIT( 0x0001, IP_ACTIVE_LOW, IPT_JOYSTICK_LEFT ) PORT_PLAYER(1)
	PORT_BIT( 0x0002, IP_ACTIVE_LOW, IPT_JOYSTICK_RIGHT ) PORT_PLAYER(1)
	PORT_BIT( 0x0004, IP_ACTIVE_LOW, IPT_JOYSTICK_UP ) PORT_PLAYER(1)
	PORT_BIT( 0x0008, IP_ACTIVE_LOW, IPT_JOYSTICK_DOWN ) PORT_PLAYER(1)
	PORT_BIT( 0x0010, IP_ACTIVE_LOW, IPT_BUTTON1 ) PORT_PLAYER(1)
	PORT_BIT( 0x0020, IP_ACTIVE_LOW, IPT_BUTTON2 ) PORT_PLAYER(1)
	PORT_BIT( 0x0040, IP_ACTIVE_LOW, IPT_BUTTON3 ) PORT_PLAYER(1)
	PORT_BIT( 0x0080, IP_ACTIVE_LOW, IPT_START1 )

	PORT_BIT( 0x0100, IP_ACTIVE_LOW, IPT_JOYSTICK_LEFT ) PORT_PLAYER(2)
	PORT_BIT( 0x0200, IP_ACTIVE_LOW, IPT_JOYSTICK_RIGHT ) PORT_PLAYER(2)
	PORT_BIT( 0x0400, IP_ACTIVE_LOW, IPT_JOYSTICK_UP ) PORT_PLAYER(2)
	PORT_BIT( 0x0800, IP_ACTIVE_LOW, IPT_JOYSTICK_DOWN ) PORT_PLAYER(2)
	PORT_BIT( 0x1000, IP_ACTIVE_LOW, IPT_BUTTON1 ) PORT_PLAYER(2)
	PORT_BIT( 0x2000, IP_ACTIVE_LOW, IPT_BUTTON2 ) PORT_PLAYER(2)
	PORT_BIT( 0x4000, IP_ACTIVE_LOW, IPT_BUTTON3 ) PORT_PLAYER(2)
	PORT_BIT( 0x8000, IP_ACTIVE_LOW, IPT_START2 )

	PORT_START("P5")
	PORT_BIT( 0xffff, IP_ACTIVE_LOW, IPT_UNUSED )

	PORT_START("P6")
	PORT_SERVICE_NO_TOGGLE( 0x0004, IP_ACTIVE_LOW )
INPUT_PORTS_END

static INPUT_PORTS_START( hellngt )
	PORT_INCLUDE( konamim2 )

	PORT_START("P2")
	PORT_DIPNAME( 0x01, 0x01, DEF_STR( Unused ) )
	PORT_DIPSETTING(    0x01, DEF_STR( Off ) )
	PORT_DIPSETTING(    0x00, DEF_STR( On ) )
	PORT_DIPNAME( 0x02, 0x02, DEF_STR( Flip_Screen ) )
	PORT_DIPSETTING(    0x02, DEF_STR( Off ) )
	PORT_DIPSETTING(    0x00, DEF_STR( On ) )
	PORT_DIPNAME( 0x04, 0x04, DEF_STR( Unused ) )
	PORT_DIPSETTING(    0x04, DEF_STR( Off ) )
	PORT_DIPSETTING(    0x00, DEF_STR( On ) )
	PORT_DIPNAME( 0x08, 0x08, DEF_STR( Unused ) )
	PORT_DIPSETTING(    0x08, DEF_STR( Off ) )
	PORT_DIPSETTING(    0x00, DEF_STR( On ) )
	PORT_DIPNAME( 0x10, 0x10, DEF_STR( Unused ) )
	PORT_DIPSETTING(    0x10, DEF_STR( Off ) )
	PORT_DIPSETTING(    0x00, DEF_STR( On ) )
	PORT_DIPNAME( 0x20, 0x20, DEF_STR( Unused ) )
	PORT_DIPSETTING(    0x20, DEF_STR( Off ) )
	PORT_DIPSETTING(    0x00, DEF_STR( On ) )
	PORT_DIPNAME( 0x40, 0x40, DEF_STR( Unused ) )
	PORT_DIPSETTING(    0x40, DEF_STR( Off ) )
	PORT_DIPSETTING(    0x00, DEF_STR( On ) )
	PORT_DIPNAME( 0x80, 0x80, DEF_STR( Unused ) )
	PORT_DIPSETTING(    0x80, DEF_STR( Off ) )
	PORT_DIPSETTING(    0x00, DEF_STR( On ) )

	PORT_START("P4")
	PORT_BIT( 0x0001, IP_ACTIVE_LOW, IPT_SERVICE2 )
	PORT_BIT( 0x0002, IP_ACTIVE_LOW, IPT_SERVICE3 )
	PORT_BIT( 0x0004, IP_ACTIVE_LOW, IPT_START3 )
	PORT_BIT( 0x0008, IP_ACTIVE_LOW, IPT_COIN3 )
	PORT_BIT( 0x0010, IP_ACTIVE_LOW, IPT_UNUSED )
	PORT_BIT( 0x0020, IP_ACTIVE_LOW, IPT_UNUSED )
	PORT_BIT( 0x0040, IP_ACTIVE_LOW, IPT_UNUSED )
	PORT_BIT( 0x0080, IP_ACTIVE_LOW, IPT_START1 )
	PORT_BIT( 0x0100, IP_ACTIVE_LOW, IPT_UNUSED )
	PORT_BIT( 0x0200, IP_ACTIVE_LOW, IPT_UNUSED )
	PORT_BIT( 0x0400, IP_ACTIVE_LOW, IPT_UNUSED )
	PORT_BIT( 0x0800, IP_ACTIVE_LOW, IPT_UNUSED )
	PORT_BIT( 0x1000, IP_ACTIVE_LOW, IPT_UNUSED )
	PORT_BIT( 0x2000, IP_ACTIVE_LOW, IPT_UNUSED )
	PORT_BIT( 0x4000, IP_ACTIVE_LOW, IPT_UNUSED )
	PORT_BIT( 0x8000, IP_ACTIVE_LOW, IPT_START2 )

	PORT_START("GUNX1")
	PORT_BIT( 0xffff, 0x0000, IPT_LIGHTGUN_X ) PORT_CROSSHAIR(X, 1.0, 0.0, 0) PORT_MINMAX( 0, 320*2 ) PORT_SENSITIVITY(25) PORT_KEYDELTA(15) PORT_PLAYER(1)

	PORT_START("GUNY1")
	PORT_BIT( 0xffff, 0x0000, IPT_LIGHTGUN_Y ) PORT_CROSSHAIR(Y, 1.0, 0.0, 0) PORT_MINMAX( 0, 240 ) PORT_SENSITIVITY(25) PORT_KEYDELTA(15) PORT_PLAYER(1)

	PORT_START("P5") // Gun switches
	PORT_BIT( 0x00ff, IP_ACTIVE_LOW, IPT_UNUSED )
	PORT_BIT( 0x0100, IP_ACTIVE_LOW, IPT_BUTTON1 ) PORT_PLAYER(1)
	PORT_BIT( 0x0200, IP_ACTIVE_LOW, IPT_BUTTON1 ) PORT_PLAYER(2)
	PORT_BIT( 0x0400, IP_ACTIVE_LOW, IPT_BUTTON1 ) PORT_PLAYER(3)
	PORT_BIT( 0x0800, IP_ACTIVE_LOW, IPT_UNUSED )
	PORT_BIT( 0x1000, IP_ACTIVE_LOW, IPT_BUTTON2 ) PORT_PLAYER(1)
	PORT_BIT( 0x2000, IP_ACTIVE_LOW, IPT_BUTTON2 ) PORT_PLAYER(2)
	PORT_BIT( 0x4000, IP_ACTIVE_LOW, IPT_BUTTON2 ) PORT_PLAYER(3)
	PORT_BIT( 0x8000, IP_ACTIVE_LOW, IPT_UNUSED )

	PORT_START("P6")
	PORT_SERVICE_NO_TOGGLE( 0x0004, IP_ACTIVE_LOW )
	PORT_BIT( 0xfffb, IP_ACTIVE_LOW, IPT_UNUSED )
INPUT_PORTS_END



/*************************************
 *
 *  Machine driver
 *
 *************************************/

void konamim2_state::cr589_config(device_t *device)
{
	device->subdevice<cdda_device>("cdda")->add_route(0, ":lspeaker", 1.0);
	device->subdevice<cdda_device>("cdda")->add_route(1, ":rspeaker", 1.0);
	device = device->subdevice("cdda");
}

void konamim2_state::konamim2(machine_config &config)
{
	// Basic machine hardware
	PPC602(config, m_ppc1, M2_CLOCK);
	m_ppc1->set_bus_frequency(M2_CLOCK / 2);
	m_ppc1->set_addrmap(AS_PROGRAM, &konamim2_state::m2_map);

	PPC602(config, m_ppc2, M2_CLOCK);
	m_ppc2->set_bus_frequency(M2_CLOCK / 2);
	m_ppc2->set_addrmap(AS_PROGRAM, &konamim2_state::m2_map);

	// M2 hardware
	M2_BDA(config, m_bda, M2_CLOCK, m_ppc1, m_ppc2);
	m_bda->set_ram_size(m2_bda_device::RAM_8MB, m2_bda_device::RAM_8MB);
	m_bda->subdevice<m2_powerbus_device>("powerbus")->int_handler().set(FUNC(konamim2_state::ppc1_int));
	m_bda->subdevice<m2_memctl_device>("memctl")->gpio_out_handler<3>().set(FUNC(konamim2_state::ppc2_int)).invert();
	m_bda->subdevice<m2_vdu_device>("vdu")->set_screen("screen");
	m_bda->videores_in().set_ioport("DSW");
	m_bda->ldac_handler().set(FUNC(konamim2_state::ldac_out));
	m_bda->rdac_handler().set(FUNC(konamim2_state::rdac_out));

	M2_CDE(config, m_cde, M2_CLOCK, m_ppc1);
	m_cde->int_handler().set(":bda:powerbus", FUNC(m2_powerbus_device::int_line<BDAINT_EXTD4_LINE>));
	m_cde->set_syscfg(SYSCONFIG_ARCADE);
	m_cde->sdbg_out().set(FUNC(konamim2_state::cde_sdbg_out));

	// Common devices
	EEPROM_93C46_16BIT(config, m_eeprom);

	ATA_INTERFACE(config, m_ata, 0);
	m_ata->irq_handler().set(FUNC(konamim2_state::ata_int));

	m_ata->slot(0).option_add("cr589", CR589);
	m_ata->slot(0).set_option_machine_config("cr589", cr589_config);
	m_ata->slot(0).set_default_option("cr589");

	// Video hardware
	SCREEN(config, m_screen, SCREEN_TYPE_RASTER);
	m_screen->set_screen_update("bda:vdu", FUNC(m2_vdu_device::screen_update));

	/* Sound hardware */
	SPEAKER(config, "lspeaker").front_left();
	SPEAKER(config, "rspeaker").front_right();

	// TODO!
	DAC_16BIT_R2R_TWOS_COMPLEMENT(config, m_ldac, 0).add_route(ALL_OUTPUTS, "lspeaker", 1.0);
	DAC_16BIT_R2R_TWOS_COMPLEMENT(config, m_rdac, 0).add_route(ALL_OUTPUTS, "rspeaker", 1.0);

	voltage_regulator_device &vref(VOLTAGE_REGULATOR(config, "vref", 0));
	vref.set_output(5.0);
	vref.add_route(0, "ldac", 1.0, DAC_VREF_POS_INPUT);
	vref.add_route(0, "ldac", -1.0, DAC_VREF_NEG_INPUT);
	vref.add_route(0, "rdac", 1.0, DAC_VREF_POS_INPUT);
	vref.add_route(0, "rdac", -1.0, DAC_VREF_NEG_INPUT);
}



/*************************************
 *
 *  Machine fragments
 *
 *************************************/

void konamim2_state::set_ntsc(machine_config &config)
{
//  m_screen->set_raw(11750000, 766, 126, 126+640, 260, 20, 20+240); // TODO
	m_screen->set_refresh_hz(59.360001);
	m_screen->set_size(768, 262);
	m_screen->set_visarea(126, 126+640-1, 20, 20+240-1);
}

void konamim2_state::set_ntsc2(machine_config &config)
{
	//m_screen->set_raw(11750000, 766, 126, 126+640, 260, 20, 20+240); // TODO
	m_screen->set_refresh_hz(59.360001);
	m_screen->set_size(768, 262*2); // TOTAL VICE ONLY WORKS WITH THIS!
	m_screen->set_visarea(126, 126+640-1, 20, 20+240-1);
}

void konamim2_state::set_arcres(machine_config &config)
{
	m_screen->set_raw(16934500, 684, 104, 104+512, 416, 26, 26+384);
}

void konamim2_state::add_ymz280b(machine_config &config)
{
    // TODO: The YMZ280B outputs are actually routed to a speaker in each gun
	YMZ280B(config, m_ymz280b, XTAL(16'934'400));
	m_ymz280b->add_route(0, "lspeaker", 0.5);
	m_ymz280b->add_route(1, "rspeaker", 0.5);
}

void konamim2_state::add_mt48t58(machine_config &config)
{
	M48T58(config, m_m48t58);
}



/*************************************
 *
 *  Machine drivers
 *
 *************************************/

void konamim2_state::polystar(machine_config &config)
{
	konamim2(config);
	m_bda->set_ram_size(m2_bda_device::RAM_4MB, m2_bda_device::RAM_4MB);
	set_ntsc(config);
}

void konamim2_state::totlvice(machine_config &config)
{
	konamim2(config);
	add_ymz280b(config);
//  set_arcres(config);
	set_ntsc2(config);
}

void konamim2_state::btltryst(machine_config &config)
{
	konamim2(config);
	add_mt48t58(config);
	set_ntsc(config);
}

void konamim2_state::heatof11(machine_config &config)
{
	konamim2(config);
	add_mt48t58(config);
	set_arcres(config);
}

void konamim2_state::evilngt(machine_config &config)
{
	konamim2(config);
	add_mt48t58(config);
	add_ymz280b(config);
	set_ntsc(config);
}

void konamim2_state::hellngt(machine_config &config)
{
	konamim2(config);
	add_mt48t58(config);
	add_ymz280b(config);
	set_arcres(config);
}



/*************************************
 *
 *  ROM definition(s)
 *
 *************************************/

ROM_START( polystar )
	ROM_REGION64_BE( 0x200000, "boot", 0 )
	ROM_LOAD16_WORD( "623b01.8q", 0x000000, 0x200000, CRC(bd879f93) SHA1(e2d63bfbd2b15260a2664082652442eadea3eab6) )

	ROM_REGION16_BE( 0x80, "eeprom", 0 ) /* EEPROM default contents */
	ROM_LOAD( "93c46.7k", 0x000000, 0x000080, CRC(fab5a203) SHA1(153e22aa8cfce80b77ba200957685f796fc99b1c) )

	DISK_REGION( "cdrom" ) // Has 1s of silence near the start of the first audio track
	DISK_IMAGE_READONLY( "623jaa02", 0, BAD_DUMP SHA1(e7d9e628a3e0e085e084e4e3630fa5e3a7345547) )
ROM_END

ROM_START( btltryst )
	ROM_REGION64_BE( 0x200000, "boot", 0 )
	ROM_LOAD16_WORD( "636a01.8q", 0x000000, 0x200000, CRC(7b1dc738) SHA1(32ae8e7ddd38fcc70b4410275a2cc5e9a0d7d33b) )

	ROM_REGION16_BE( 0x80, "eeprom", 0 )
	ROM_LOAD( "93c46.7k",  0x000000, 0x000080, CRC(cc2c5640) SHA1(694cf2b3700f52ed80252b013052c90020e58ce6) )

	ROM_REGION( 0x2000, "m48t58", 0 ) /* timekeeper SRAM */
	ROM_LOAD( "m48t58", 0x000000, 0x002000, CRC(71ee073b) SHA1(cc8002d7ee8d1695aebbbb2a3a1e97a7e16948c1) )

	DISK_REGION( "cdrom" )
	DISK_IMAGE_READONLY( "636jac02", 0, SHA1(d36556a3a4b91058100924a9e9f1a58983399c6e) )
ROM_END

#if 0
ROM_START( btltrysta )
	ROM_REGION64_BE( 0x200000, "boot", 0 )
	ROM_LOAD16_WORD( "636a01.8q", 0x000000, 0x200000, CRC(7b1dc738) SHA1(32ae8e7ddd38fcc70b4410275a2cc5e9a0d7d33b) )

	ROM_REGION( 0x2000, "m48t58", 0 ) /* timekeeper SRAM */
	ROM_LOAD( "m48t58y", 0x000000, 0x002000, CRC(8611ff09) SHA1(6410236947d99c552c4a1f7dd5fd8c7a5ae4cba1) )

	DISK_REGION( "cdrom" )
	DISK_IMAGE_READONLY( "636jaa02", 0, SHA1(d36556a3a4b91058100924a9e9f1a58983399c6e) )
ROM_END
#endif

ROM_START( heatof11 )
	ROM_REGION64_BE( 0x200000, "boot", 0 )  /* boot rom */
	ROM_LOAD16_WORD( "636a01.8q", 0x000000, 0x200000, CRC(7b1dc738) SHA1(32ae8e7ddd38fcc70b4410275a2cc5e9a0d7d33b) )

	ROM_REGION16_BE( 0x80, "eeprom", 0 ) /* EEPROM default contents */
	ROM_LOAD( "93c46.7k",  0x000000, 0x000080, CRC(e7029938) SHA1(ae41340dbcb600debe246629dc36fb371d1a5b05) )

	ROM_REGION( 0x2000, "m48t58", 0 ) /* timekeeper SRAM */
	ROM_LOAD( "dallas.5e",  0x000000, 0x002000, CRC(5b74eafd) SHA1(afbf5f1f5a27407fd6f17c764bbb7fae4ab779f5) )

	DISK_REGION( "cdrom" )
	DISK_IMAGE_READONLY( "heatof11", 0, BAD_DUMP SHA1(5a0a2782cd8676d3f6dfad4e0f805b309e230d8b) )
ROM_END

ROM_START( evilngt )
	ROM_REGION64_BE( 0x200000, "boot", 0 )
	ROM_LOAD16_WORD( "636a01.8q", 0x000000, 0x200000, CRC(7b1dc738) SHA1(32ae8e7ddd38fcc70b4410275a2cc5e9a0d7d33b) )

	ROM_REGION16_BE( 0x80, "eeprom", 0 ) /* EEPROM default contents */
	ROM_LOAD( "93c46.7k", 0x000000, 0x000080, CRC(60ae825e) SHA1(fd61db9667c53dd12700a0fe202fcd1e3d35d206) )

	ROM_REGION( 0x2000, "m48t58", 0 ) /* timekeeper SRAM */
	ROM_LOAD( "m48t58y.9n", 0x000000, 0x002000, CRC(e887ca1f) SHA1(54205f01b1ceba1d5f4d979fc30be1add8116e90) )

	ROM_REGION( 0x400000, "ymz", 0 ) /* YMZ280B sound rom on sub board */
	ROM_LOAD( "810a03.16h", 0x000000, 0x400000, CRC(05112d3a) SHA1(0df2a167b7bc08a32d983b71614d59834efbfb59) )

	DISK_REGION( "cdrom" )
	DISK_IMAGE_READONLY( "810uba02", 0, SHA1(e570470c1cbfe187d5bba8125616412f386264ba) )
ROM_END

ROM_START( evilngte )
	ROM_REGION64_BE( 0x200000, "boot", 0 )
	ROM_LOAD16_WORD( "636a01.8q", 0x000000, 0x200000, CRC(7b1dc738) SHA1(32ae8e7ddd38fcc70b4410275a2cc5e9a0d7d33b) )

	ROM_REGION( 0x2000, "m48t58", 0 ) /* timekeeper SRAM */
	ROM_LOAD( "m48t58y.u1", 0x000000, 0x001000, CRC(169bb8f4) SHA1(55c0bafab5d309fe69156489186e232aa87ca0dd) )

	ROM_REGION( 0x400000, "ymz", 0 ) /* YMZ280B sound rom on sub board */
	ROM_LOAD( "810a03.16h", 0x000000, 0x400000, CRC(05112d3a) SHA1(0df2a167b7bc08a32d983b71614d59834efbfb59) )

	// TODO: Add CHD
ROM_END

ROM_START( hellngt )
	ROM_REGION64_BE( 0x200000, "boot", 0 )
	ROM_LOAD16_WORD( "636a01.8q", 0x000000, 0x200000, CRC(7b1dc738) SHA1(32ae8e7ddd38fcc70b4410275a2cc5e9a0d7d33b) )

	ROM_REGION16_BE( 0x80, "eeprom", 0 ) /* EEPROM default contents */
	ROM_LOAD( "93c46.7k",    0x000000, 0x000080, CRC(53b41f68) SHA1(f75f59808a5b04b1e49f2cca0592a2466b82f019) )

	ROM_REGION( 0x2000, "m48t58", 0 )
	ROM_LOAD( "m48t58y.9n",  0x000000, 0x002000, CRC(ff8e78a1) SHA1(02e56f55264dd0bf3a08808726a6366e9cb6031e) )

	ROM_REGION( 0x400000, "ymz", 0 ) /* YMZ280B sound rom on sub board */
	ROM_LOAD( "810a03.16h",  0x000000, 0x400000, CRC(05112d3a) SHA1(0df2a167b7bc08a32d983b71614d59834efbfb59) )

	DISK_REGION( "cdrom" )
	DISK_IMAGE_READONLY( "810eaa02", 0, SHA1(d701b900eddc7674015823b2cb33e887bf107fa8) )
ROM_END

ROM_START( totlvice )
	ROM_REGION64_BE( 0x200000, "boot", 0 )
	ROM_LOAD16_WORD( "623b01.8q", 0x000000, 0x200000, CRC(bd879f93) SHA1(e2d63bfbd2b15260a2664082652442eadea3eab6) )

	ROM_REGION16_BE( 0x80, "eeprom", 0 )
	ROM_LOAD( "93c46.7k", 0x000000, 0x000080, CRC(25aa0bd1) SHA1(cc461e0629ff71c3a868882f1f67af0e19135c1a) )

	ROM_REGION( 0x100000, "ymz", 0 ) /* YMZ280B sound rom on sub board */
	ROM_LOAD( "639jaa02.bin",  0x000000, 0x100000, CRC(c6163818) SHA1(b6f8f2d808b98610becc0a5be5443ece3908df0b) )

	// was converted from the following cue/bin pair, is this sufficient / good for this platform? - there are a lot of audio tracks that need verifying as non-corrupt
	//ROM_LOAD( "TotalVice-GQ639-EBA01.cue",  0, 0x00000555, CRC(55ef2f62) SHA1(8e31b3e62244e6090a93228dae377552340dcdeb) )
	//ROM_LOAD( "TotalVice-GQ639-EBA01.bin",  0, 0x1ec4db10, CRC(5882f8ba) SHA1(e589d500d99d2f4cff4506cd5ac9a5bfc8d30675) )
	DISK_REGION( "cdrom" )
	DISK_IMAGE_READONLY( "639eba01", 0, BAD_DUMP SHA1(d95c13575e015169b126f7e8492d150bd7e5ebda) )
ROM_END

#if 0
// NB: Dumped by Phil, hasn't been converted to CHD yet
ROM_START( totlvicd )
	ROM_REGION64_BE( 0x200000, "boot", 0 )
	ROM_LOAD16_WORD( "623b01.8q", 0x000000, 0x200000, CRC(bd879f93) SHA1(e2d63bfbd2b15260a2664082652442eadea3eab6) )

	ROM_REGION( 0x100000, "ymz", 0 ) /* YMZ280B sound rom on sub board */
	ROM_LOAD( "639jaa02.bin",  0x000000, 0x100000, CRC(c6163818) SHA1(b6f8f2d808b98610becc0a5be5443ece3908df0b) )

	DISK_REGION( "cdrom" )
	DISK_IMAGE_READONLY( "639ead01", 0, SHA1(9d1085281aeb14185e2e78f3f21e7004a591039c) )
ROM_END
#endif

ROM_START( totlvicu )
	ROM_REGION64_BE( 0x200000, "boot", 0 )
	ROM_LOAD16_WORD( "623b01.8q", 0x000000, 0x200000, CRC(bd879f93) SHA1(e2d63bfbd2b15260a2664082652442eadea3eab6) )

	ROM_REGION( 0x100000, "ymz", 0 ) /* YMZ280B sound rom on sub board */
	ROM_LOAD( "639jaa02.bin",  0x000000, 0x100000, CRC(c6163818) SHA1(b6f8f2d808b98610becc0a5be5443ece3908df0b) )

	DISK_REGION( "cdrom" )
	DISK_IMAGE_READONLY( "639uac01", 0, BAD_DUMP SHA1(88431b8a0ce83c156c8b19efbba1af901b859404) )
ROM_END

ROM_START( totlvica )
	ROM_REGION64_BE( 0x200000, "boot", 0 )
	ROM_LOAD16_WORD( "623b01.8q", 0x000000, 0x200000, CRC(bd879f93) SHA1(e2d63bfbd2b15260a2664082652442eadea3eab6) )

	ROM_REGION( 0x100000, "ymz", 0 ) /* YMZ280B sound rom on sub board */
	ROM_LOAD( "639jaa02.bin",  0x000000, 0x100000, CRC(c6163818) SHA1(b6f8f2d808b98610becc0a5be5443ece3908df0b) )

	DISK_REGION( "cdrom" )
	DISK_IMAGE_READONLY( "639aab01", 0, SHA1(bb99db2eeaecabfda8f20b7b06f714605bbd5b7c) )
ROM_END

ROM_START( totlvicj )
	ROM_REGION64_BE( 0x200000, "boot", 0 )
	ROM_LOAD16_WORD( "623b01.8q", 0x000000, 0x200000, CRC(bd879f93) SHA1(e2d63bfbd2b15260a2664082652442eadea3eab6) )

	ROM_REGION( 0x100000, "ymz", 0 ) /* YMZ280B sound rom on sub board */
	ROM_LOAD( "639jaa02.bin",  0x000000, 0x100000, CRC(c6163818) SHA1(b6f8f2d808b98610becc0a5be5443ece3908df0b) )

	DISK_REGION( "cdrom" ) // Need a re-image
	DISK_IMAGE_READONLY( "639jad01", 0, BAD_DUMP SHA1(39d41d5a9d1c40636d174c8bb8172b1121e313f8) )
ROM_END

#if 0 // FIXME
ROM_START( 3do_m2 )
	ROM_REGION64_BE( 0x100000, "boot", 0 )
	ROM_SYSTEM_BIOS( 0, "panafz35", "Panasonic FZ-35S (3DO M2)" )
	ROMX_LOAD( "fz35_jpn.bin", 0x000000, 0x100000, CRC(e1c5bfd3) SHA1(0a3e27d672be79eeee1d2dc2da60d82f6eba7934), ROM_BIOS(1) )
ROM_END
#endif

/*************************************
 *
 *  Driver initialization
 *
 *************************************/

void konamim2_state::install_m48t58()
{
	read8_delegate read_delegate(FUNC(m48t58_device::read), &(*m_m48t58));
	write8_delegate write_delegate(FUNC(m48t58_device::write), &(*m_m48t58));

	m_ppc1->space(AS_PROGRAM).install_readwrite_handler(0x36c00000, 0x36c03fff, read_delegate, write_delegate, 0xff00ff00ff00ff00ULL);
	m_ppc2->space(AS_PROGRAM).install_readwrite_handler(0x36c00000, 0x36c03fff, read_delegate, write_delegate, 0xff00ff00ff00ff00ULL);
}

void konamim2_state::install_ymz280b()
{
	read8_delegate read_delegate(FUNC(ymz280b_device::read), &(*m_ymz280b));
	write8_delegate write_delegate(FUNC(ymz280b_device::write), &(*m_ymz280b));

	m_ppc1->space(AS_PROGRAM).install_readwrite_handler(0x3e800000, 0x3e80000f, read_delegate, write_delegate, 0xff00ff0000000000ULL);
	m_ppc2->space(AS_PROGRAM).install_readwrite_handler(0x3e800000, 0x3e80000f, read_delegate, write_delegate, 0xff00ff0000000000ULL);
}

void konamim2_state::init_totlvice()
{
	install_ymz280b();
}

void konamim2_state::init_btltryst()
{
	install_m48t58();
}

void konamim2_state::init_hellngt()
{
	install_m48t58();
	install_ymz280b();
}



/*************************************
 *
 *  Game driver(s)
 *
 *************************************/

GAME( 1997, polystar,  0,        polystar, polystar, konamim2_state, empty_init,    ROT0, "Konami", "Tobe! Polystars (ver JAA)",    MACHINE_IMPERFECT_TIMING | MACHINE_IMPERFECT_SOUND )
GAME( 1997, totlvice,  0,        totlvice, totlvice, konamim2_state, init_totlvice, ROT0, "Konami", "Total Vice (ver EBA)",         MACHINE_IMPERFECT_TIMING )
//GAME( 1997, totlvicd, totlvice, totlvice, totlvice, konamim2_state, init_totlvice, ROT0, "Konami", "Total Vice (ver EAD)",         MACHINE_NOT_WORKING | MACHINE_IMPERFECT_TIMING )
GAME( 1997, totlvicj,  totlvice, totlvice, totlvice, konamim2_state, init_totlvice, ROT0, "Konami", "Total Vice (ver JAD)",         MACHINE_NOT_WORKING | MACHINE_IMPERFECT_TIMING )
GAME( 1997, totlvica,  totlvice, totlvice, totlvice, konamim2_state, init_totlvice, ROT0, "Konami", "Total Vice (ver AAB)",         MACHINE_NOT_WORKING | MACHINE_IMPERFECT_TIMING )
GAME( 1997, totlvicu,  totlvice, totlvice, totlvice, konamim2_state, init_totlvice, ROT0, "Konami", "Total Vice (ver UAC)",         MACHINE_NOT_WORKING | MACHINE_IMPERFECT_TIMING )
GAME( 1998, btltryst,  0,        btltryst, btltryst, konamim2_state, init_btltryst, ROT0, "Konami", "Battle Tryst (ver JAC)",       MACHINE_NOT_WORKING | MACHINE_IMPERFECT_TIMING | MACHINE_IMPERFECT_GRAPHICS )
//GAME( 1998, btltrysta, btltryst, btltryst, btltryst, konamim2_state, init_btltryst, ROT0, "Konami", "Battle Tryst (ver JAA)",       MACHINE_NOT_WORKING | MACHINE_IMPERFECT_TIMING | MACHINE_IMPERFECT_GRAPHICS )
GAME( 1998, heatof11,  0,        heatof11, heatof11, konamim2_state, init_btltryst, ROT0, "Konami", "Heat of Eleven '98 (ver EAA)", MACHINE_NOT_WORKING | MACHINE_IMPERFECT_TIMING | MACHINE_IMPERFECT_GRAPHICS)
GAME( 1998, evilngt,   0,        evilngt,  hellngt,  konamim2_state, init_hellngt,  ROT0, "Konami", "Evil Night (ver UBA)",         MACHINE_IMPERFECT_TIMING )
GAME( 1998, evilngte,  evilngt,  evilngt,  hellngt,  konamim2_state, init_hellngt,  ROT0, "Konami", "Evil Night (ver EAA)",         MACHINE_NOT_WORKING | MACHINE_IMPERFECT_TIMING )
GAME( 1998, hellngt,   evilngt,  hellngt,  hellngt,  konamim2_state, init_hellngt,  ROT0, "Konami", "Hell Night (ver EAA)",         MACHINE_IMPERFECT_TIMING )

//CONS( 199?, 3do_m2,     0,      0,    3do_m2,    m2,    driver_device, 0,      "3DO",  "3DO M2",    MACHINE_NOT_WORKING | MACHINE_IMPERFECT_TIMING | MACHINE_NO_SOUND )


/*************************************
 *
 *  Debugging Aids
 *
 *************************************/

void konamim2_state::debug_help_command(int ref, const std::vector<std::string> &params)
{
	debugger_console &con = machine().debugger().console();

	con.printf("Available M2 commands:\n");
	con.printf("  konm2 dump_task,<address> -- Dump task object at <address>\n");
	con.printf("  konm2 dump_dspp,<address> -- Dump DSPP object at <address>\n");
}

void konamim2_state::debug_commands(int ref, const std::vector<std::string> &params)
{
	if (params.size() < 1)
		return;

	if (params[0] == "help")
		debug_help_command(ref, params);
	else if (params[0] == "dump_task")
		dump_task_command(ref, params);
	else if (params[0] == "dump_dspp")
		subdevice<dspp_device>("bda:dspp")->dump_state();
}

void konamim2_state::dump_task_command(int ref, const std::vector<std::string> &params)
{
	typedef uint32_t   Item;
	typedef uint32_t   m2ptr;

	typedef struct TimerTicks
	{
		uint32_t tt_Hi;
		uint32_t tt_Lo;
	} TimerTicks;

	struct ItemNode
	{
		m2ptr pn_Next;    /* pointer to next in list              */ // 0
		m2ptr pn_Prev;    /* pointer to previous in list          */ // 4
		uint8_t     n_SubsysType;     /* what component manages this node     */ // 8
		uint8_t     n_Type;           /* what type of node for the component  */ // 9
		uint8_t     n_Priority;       /* queueing priority                    */ // A
		uint8_t     n_Flags;          /* misc flags, see below                */ // B
		int32_t     n_Size;           /* total size of node including hdr     */ // C
		m2ptr    pn_Name;           /* name of item, or NULL                */ // 10
		uint8_t     n_Version;        /* version of of this Item              */ // 14
		uint8_t     n_Revision;       /* revision of this Item                */ // 15
		uint8_t     n_Reserved0;      /* reserved for future use              */ // 16
		uint8_t     n_ItemFlags;      /* additional system item flags         */ // 17
		Item      n_Item;           /* Item number representing this struct */ //18
		Item      n_Owner;          /* creator, present owner, disposer     */ // 1C
		m2ptr     pn_Reserved1;      /* reserved for future use              */ // 20
	};

	struct Task
	{
		ItemNode     t;
		m2ptr       pt_ThreadTask;      /* I am a thread of what task?  */
		uint32_t     t_WaitBits;        /* signals being waited for     */
		uint32_t     t_SigBits;         /* signals received             */
		uint32_t     t_AllocatedSigs;   /* signals allocated            */
		m2ptr        pt_StackBase;       /* base of stack                */
		int32_t      t_StackSize;       /* size of stack                */
		uint32_t     t_MaxUSecs;        /* quantum length in usecs      */
		TimerTicks   t_ElapsedTime;     /* time spent running this task */
		uint32_t     t_NumTaskLaunch;   /* # times launched this task   */
		uint32_t     t_Flags;           /* task flags                   */
		Item         t_Module;          /* the module we live within    */
		Item         t_DefaultMsgPort;  /* default task msgport         */
		m2ptr         pt_UserData;        /* user-private data            */
	};

	debugger_cpu &cpu = machine().debugger().cpu();
	debugger_console &con = machine().debugger().console();
	address_space &space = m_ppc1->space();
	uint64_t addr;
	offs_t address;

	if (params.size() < 1)
		return;

	if (!machine().debugger().commands().validate_number_parameter(params[1], addr))
		return;

	address = (offs_t)addr;
	address = 0x40FB54E8;
	if (!m_ppc1->translate(AS_PROGRAM, TRANSLATE_READ_DEBUG, address))
	{
		con.printf("Address is unmapped.\n");
		return;
	}

	Task task;

	task.t.pn_Next = cpu.read_dword(space, address + offsetof(ItemNode, pn_Next), true);
	task.t.pn_Prev = cpu.read_dword(space, address + offsetof(ItemNode, pn_Prev), true);
	task.t.n_SubsysType = cpu.read_byte(space, address + offsetof(ItemNode, n_SubsysType), true);
	task.t.n_Type = cpu.read_byte(space, address + offsetof(ItemNode, n_Type), true);
	task.t.n_Priority = cpu.read_byte(space, address + offsetof(ItemNode, n_Priority), true);
	task.t.n_Flags = cpu.read_byte(space, address + offsetof(ItemNode, n_Flags), true);
	task.t.n_Size = cpu.read_dword(space, address + offsetof(ItemNode, n_Size), true);
	task.t.pn_Name = cpu.read_dword(space, address + offsetof(ItemNode, pn_Name), true);

	char name[128];
	char *ptr = name;
	uint32_t nameptr = task.t.pn_Name;

	do
	{
		*ptr = cpu.read_byte(space, nameptr++, true);
	} while (*ptr++ != 0);

	task.t.n_Version = cpu.read_byte(space, address + offsetof(ItemNode, n_Version), true);
	task.t.n_Revision = cpu.read_byte(space, address + offsetof(ItemNode, n_Revision), true);
	task.t.n_Reserved0 = cpu.read_byte(space, address + offsetof(ItemNode, n_Reserved0), true);
	task.t.n_ItemFlags = cpu.read_byte(space, address + offsetof(ItemNode, n_ItemFlags), true);
	task.t.n_Item = cpu.read_dword(space, address + offsetof(ItemNode, n_Item), true);
	task.t.n_Owner = cpu.read_dword(space, address + offsetof(ItemNode, n_Owner), true);
	task.t.pn_Reserved1 = cpu.read_dword(space, address + offsetof(ItemNode, pn_Reserved1), true);

	task.pt_ThreadTask = cpu.read_dword(space, address + offsetof(Task, pt_ThreadTask), true);
	task.t_WaitBits = cpu.read_dword(space, address + offsetof(Task, t_WaitBits), true);
	task.t_SigBits = cpu.read_dword(space, address + offsetof(Task, t_SigBits), true);
	task.t_AllocatedSigs = cpu.read_dword(space, address + offsetof(Task, t_AllocatedSigs), true);
	task.pt_StackBase = cpu.read_dword(space, address + offsetof(Task, pt_StackBase), true);
	task.t_StackSize = cpu.read_dword(space, address + offsetof(Task, t_StackSize), true);
	task.t_MaxUSecs = cpu.read_dword(space, address + offsetof(Task, t_MaxUSecs), true);
	task.t_ElapsedTime.tt_Hi = cpu.read_dword(space, address + offsetof(Task, t_ElapsedTime)+0, true);
	task.t_ElapsedTime.tt_Lo = cpu.read_dword(space, address + offsetof(Task, t_ElapsedTime)+4, true);
	task.t_NumTaskLaunch = cpu.read_dword(space, address + offsetof(Task, t_NumTaskLaunch), true);
	task.t_Flags = cpu.read_dword(space, address + offsetof(Task, t_Flags), true);
	task.t_Module = cpu.read_dword(space, address + offsetof(Task, t_Module), true);
	task.t_DefaultMsgPort = cpu.read_dword(space, address + offsetof(Task, t_DefaultMsgPort), true);
	task.pt_UserData = cpu.read_dword(space, address + offsetof(Task, pt_UserData), true);

//  m2ptr       pt_ThreadTask;      /* I am a thread of what task?  */
//  uint32_t     t_WaitBits;        /* signals being waited for     */
//  uint32_t     t_SigBits;         /* signals received             */
//  uint32_t     t_AllocatedSigs;   /* signals allocated            */
//  m2ptr        pt_StackBase;       /* base of stack                */
//  int32_t      t_StackSize;       /* size of stack                */
//  uint32_t     t_MaxUSecs;        /* quantum length in usecs      */
//  TimerTicks   t_ElapsedTime;     /* time spent running this task */
//  uint32_t     t_NumTaskLaunch;   /* # times launched this task   */
//  uint32_t     t_Flags;           /* task flags                   */
//  Item         t_Module;          /* the module we live within    */
//  Item         t_DefaultMsgPort;  /* default task msgport         */
//  m2ptr         pt_UserData;        /* user-private data            */

	con.printf("**** Task Info @ %08X ****\n", address);
	con.printf("Next:        %08X\n", task.t.pn_Next);
	con.printf("Prev:        %08X\n", task.t.pn_Prev);
	con.printf("SubsysType:  %X\n", task.t.n_SubsysType);
	con.printf("Type:        %X\n", task.t.n_Type);
	con.printf("Priority:    %X\n", task.t.n_Priority);
	con.printf("Flags:       %X\n", task.t.n_Flags);
	con.printf("Size:        %08X\n", task.t.n_Size);
	con.printf("Name:        %s\n", name);
	con.printf("Version:     %X\n", task.t.n_Version);
	con.printf("Revision:    %X\n", task.t.n_Revision);
	con.printf("Reserved0:   %X\n", task.t.n_Reserved0);
	con.printf("ItemFlags:   %X\n", task.t.n_ItemFlags);
	con.printf("Item:        %08X\n", task.t.n_Item);
	con.printf("Owner:       %08X\n", task.t.n_Owner);
	con.printf("Reserved1:   %08X\n", task.t.pn_Reserved1);
	con.printf("ThreadTask:  %08X\n", task.pt_ThreadTask);
	con.printf("WaitBits:    %08X\n", task.t_WaitBits);
	con.printf("SigBits:     %08X\n", task.t_SigBits);
	con.printf("AllocSigs:   %08X\n", task.t_AllocatedSigs);
	con.printf("StackBase:   %08X\n", task.pt_StackBase);
	con.printf("StackSize:   %08X\n", task.t_StackSize);
	con.printf("MaxUSecs:    %08X\n", task.t_MaxUSecs);
	con.printf("ElapsedTime: %016llu\n", (uint64_t)task.t_ElapsedTime.tt_Lo + ((uint64_t)task.t_ElapsedTime.tt_Hi << 32ull));
	con.printf("NumTaskLaunch:  %u\n", task.t_NumTaskLaunch);
	con.printf("Flags:          %08X\n", task.t_Flags);
	con.printf("Module:         %08X\n", task.t_Module);
	con.printf("DefaultMsgPort: %08X\n", task.t_DefaultMsgPort);
	con.printf("UserData:       %08X\n", task.pt_UserData);
	con.printf("\n");
}<|MERGE_RESOLUTION|>--- conflicted
+++ resolved
@@ -8,11 +8,8 @@
     driver by Phil Bennett
 
     TODO:
-<<<<<<< HEAD
     * Fix Heat of Eleven '98 soft-lock when selecting Japan as a team
     * Fix incorrect speed in Tobe! Polystars
-=======
->>>>>>> 33e86290
     * Fix texture compression
     * Sort out CD images
     * Fix PowerPC 602 Protection Only mode handling.
