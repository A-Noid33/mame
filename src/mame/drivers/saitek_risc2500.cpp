// license:BSD-3-Clause
// copyright-holders:Sandro Ronco, hap
/******************************************************************************

Saitek RISC 2500, Mephisto Montreux

The chess engine (The King) is also compatible with Tasc's The ChessMachine
software. The hardware+software appears to have been subcontracted to Tasc.
It has similarities with Tasc R30.

To make sure it continues the game at next power-on, press the OFF button before
exiting MAME. If nvram is broken somehow, boot with the BACK button held down.

Hardware notes:
- PCB label: TASC23C
- ARM2 CPU(VY86C010) @ 14.16MHz
- 128KB ROM, 128KB RAM*
- SED1520, custom LCD screen
- 8*8 chessboard buttons, 16 leds, piezo

*: Sold with 128KB RAM by default. This can be easily increased up to 2MB
by the user(chesscomputer owner, but also the MAME user in this case).
The manual also says that RAM is expandable.

According to Saitek's repair manual, there is a GAL and a clock frequency
divider chip, ROM access goes through it. This allows reading from slow EPROM
while the chess engine resides in faster RAM. The piezo output routine is
also in ROM, it would be way too high-pitched at full speed.

Undocumented buttons:
- hold LEFT+RIGHT on boot to start the QC TestMode
- hold UP+DOWN on boot to start the TestMode

TODO:
- bootrom disable timer shouldn't be needed, real ARM has already fetched the next opcode
- More accurate dynamic cpu clock divider, without the cost of emulation speed.
  The current implementation catches almost everything, luckily ARM opcodes have a
  fixed length. It only fails to detect ALU opcodes that directly modify pc(R15).
  It also possibly has problems with very short subroutine calls from ROM to RAM,
  but I tested for those and the shortest one is more than 50 cycles.

******************************************************************************/

#include "emu.h"

#include "cpu/arm/arm.h"
#include "machine/nvram.h"
#include "machine/ram.h"
#include "machine/sensorboard.h"
#include "machine/timer.h"
#include "sound/spkrdev.h"
#include "video/sed1520.h"

#include "emupal.h"
#include "screen.h"
#include "speaker.h"

// internal artwork
#include "mephisto_montreux.lh"
#include "saitek_risc2500.lh"


namespace {

class risc2500_state : public driver_device
{
public:
	risc2500_state(const machine_config &mconfig, device_type type, const char *tag)
		: driver_device(mconfig, type, tag)
		, m_maincpu(*this, "maincpu")
		, m_rom(*this, "maincpu")
		, m_ram(*this, "ram")
		, m_nvram(*this, "nvram")
		, m_disable_bootrom(*this, "disable_bootrom")
		, m_speaker(*this, "speaker")
		, m_lcdc(*this, "lcdc")
		, m_board(*this, "board")
		, m_inputs(*this, "IN.%u", 0)
		, m_digits(*this, "digit%u", 0U)
		, m_syms(*this, "sym%u", 0U)
		, m_leds(*this, "led%u", 0U)
	{ }

	DECLARE_INPUT_CHANGED_MEMBER(acl_button) { if (newval) power_off(); }
	DECLARE_INPUT_CHANGED_MEMBER(on_button);

	void risc2500(machine_config &config);
	void montreux(machine_config &config);

protected:
	virtual void machine_start() override;
	virtual void machine_reset() override;
	virtual void device_post_load() override { install_bootrom(m_bootrom_enabled); }

private:
	required_device<arm_cpu_device> m_maincpu;
	required_region_ptr<u32> m_rom;
	required_device<ram_device> m_ram;
	required_device<nvram_device> m_nvram;
	required_device<timer_device> m_disable_bootrom;
	required_device<speaker_sound_device> m_speaker;
	required_device<sed1520_device> m_lcdc;
	required_device<sensorboard_device> m_board;
	required_ioport_array<8> m_inputs;
	output_finder<12> m_digits;
	output_finder<14> m_syms;
	output_finder<16> m_leds;

	void risc2500_mem(address_map &map);

	void lcd_palette(palette_device &palette) const;
	SED1520_UPDATE_CB(screen_update_cb);
	u32 input_r();
	void control_w(u32 data);
	u32 rom_r(offs_t offset);
	void power_off();

	u32 disable_boot_rom_r();
	void install_bootrom(bool enable);
	TIMER_DEVICE_CALLBACK_MEMBER(disable_bootrom) { install_bootrom(false); }
	bool m_bootrom_enabled = false;

	bool m_power = false;
	u32 m_control = 0;
	u32 m_prev_pc = 0;
	u64 m_prev_cycle = 0;
};

void risc2500_state::machine_start()
{
	m_digits.resolve();
	m_syms.resolve();
	m_leds.resolve();

	m_nvram->set_base(m_ram->pointer(), m_ram->size());

	// register for savestates
	save_item(NAME(m_power));
	save_item(NAME(m_bootrom_enabled));
	save_item(NAME(m_control));
	save_item(NAME(m_prev_pc));
	save_item(NAME(m_prev_cycle));
}

void risc2500_state::machine_reset()
{
	install_bootrom(true);

	m_power = true;
	m_control = 0;
	m_prev_pc = m_maincpu->pc();
	m_prev_cycle = m_maincpu->total_cycles();
}



/******************************************************************************
    Video
******************************************************************************/

void risc2500_state::lcd_palette(palette_device &palette) const
{
	palette.set_pen_color(0, rgb_t(131, 136, 139)); // lcd pixel off
	palette.set_pen_color(1, rgb_t(51, 42, 43)); // lcd pixel on
	palette.set_pen_color(2, rgb_t(138, 146, 148)); // background
}

SED1520_UPDATE_CB(risc2500_state::screen_update_cb)
{
	bitmap.fill(2, cliprect);

	for (int c = 0; c < 12; c++)
	{
		// 12 characters 5 x 7
		for (int x = 0; x < 5; x++)
		{
			u8 gfx = 0;
			if (lcd_on)
				gfx = bitswap<8>(dram[c * 5 + x], 6,5,0,1,2,3,4,7);

			for (int y = 1; y < 8; y++)
				bitmap.pix(y, 71 - (c * 6 + x)) = BIT(gfx, y);
		}

		// LCD digits and symbols
		if (lcd_on)
		{
			int data_addr = 80 + c * 5;
			u16 data = ((dram[data_addr + 1] & 0x3) << 5) | ((dram[data_addr + 2] & 0x7) << 2) | (dram[data_addr + 4] & 0x3);
			data = bitswap<8>(data, 7,3,0,1,4,6,5,2) | ((dram[data_addr - 1] & 0x04) ? 0x80 : 0);

			m_digits[c] = data;
			m_syms[c] = BIT(dram[data_addr + 1], 2);
		}
		else
		{
			m_digits[c] = 0;
			m_syms[c] = 0;
		}
	}

	m_syms[12] = lcd_on ? BIT(dram[0x73], 0) : 0;
	m_syms[13] = lcd_on ? BIT(dram[0x5a], 0) : 0;

	return 0;
}



/******************************************************************************
    I/O
******************************************************************************/

// bootrom bankswitch

void risc2500_state::install_bootrom(bool enable)
{
	address_space &program = m_maincpu->space(AS_PROGRAM);
	program.unmap_readwrite(0, std::max(m_rom.bytes(), size_t(m_ram->size())) - 1);

	if (enable)
		program.install_read_handler(0, m_rom.bytes() - 1, read32sm_delegate(*this, FUNC(risc2500_state::rom_r)));
	else
		program.install_ram(0, m_ram->size() - 1, m_ram->pointer());

	m_bootrom_enabled = enable;
}

u32 risc2500_state::disable_boot_rom_r()
{
	// disconnect bootrom from the bus after next opcode
	if (m_bootrom_enabled && !m_disable_bootrom->enabled() && !machine().side_effects_disabled())
		m_disable_bootrom->adjust(m_maincpu->cycles_to_attotime(10));

	return 0;
}


// soft power on/off

INPUT_CHANGED_MEMBER(risc2500_state::on_button)
{
	if (newval && !m_power)
	{
		m_maincpu->set_input_line(INPUT_LINE_RESET, CLEAR_LINE);
		machine_reset();
	}
}

void risc2500_state::power_off()
{
	m_power = false;
	m_maincpu->set_input_line(INPUT_LINE_RESET, ASSERT_LINE);

	// clear display
	m_lcdc->reset();

	for (int i = 0; i < 16; i++)
		m_leds[i] = 0;
}


// main I/O

u32 risc2500_state::input_r()
{
	u32 data = (u32)m_lcdc->status_read() << 16;

	for (int i = 0; i < 8; i++)
	{
		if (m_control & (1 << i))
		{
			data |= m_inputs[i]->read() << 24;
			data |= m_board->read_rank(i, true);
		}
	}

	if (!machine().side_effects_disabled())
		m_maincpu->set_input_line(ARM_FIRQ_LINE, CLEAR_LINE);

	return data;
}

void risc2500_state::control_w(u32 data)
{
	// lcd
	if (!BIT(data, 27))
	{
		if (BIT(data, 26))
			m_lcdc->data_write(data);
		else
			m_lcdc->control_write(data);
	}

	// vertical leds
	if (BIT(data, 31))
	{
		for (int i = 0; i < 8; i++)
			m_leds[i] = BIT(~data, i);
	}

	// horizontal leds
	if (BIT(data, 30))
	{
		for (int i = 0; i < 8; i++)
			m_leds[8 + i] = BIT(~data, i);
	}

	// speaker
	m_speaker->level_w(data >> 28 & 3);

	// power-off
	if (BIT(m_control & ~data, 24))
		power_off();

	m_control = data;
}

u32 risc2500_state::rom_r(offs_t offset)
{
	if (!machine().side_effects_disabled())
	{
		// handle dynamic cpu clock divider when accessing rom
		s64 diff = m_maincpu->total_cycles() - m_prev_cycle;
		u32 pc = m_maincpu->pc();

<<<<<<< HEAD
	m_boot_rom_disable_timer = timer_alloc(*this, FUNC(risc2500_state::disable_boot_rom));
=======
		if (diff > 0)
		{
			static constexpr int arm_branch_cycles = 3;
			static constexpr int arm_max_cycles = 17; // datablock transfer
			static constexpr int divider = -8 + 1;

			// this takes care of almost all cases, otherwise, total cycles taken can't be determined
			if (diff <= arm_branch_cycles || (diff <= arm_max_cycles && (pc - m_prev_pc) == 4 && (pc & ~0x02000000) == (offset * 4)))
				m_maincpu->adjust_icount(divider * (int)diff);
			else
				m_maincpu->adjust_icount(divider);
		}
>>>>>>> 68a2d05d

		m_prev_cycle = m_maincpu->total_cycles();
		m_prev_pc = pc;
	}

	return m_rom[offset];
}



/******************************************************************************
    Address Maps
******************************************************************************/

void risc2500_state::risc2500_mem(address_map &map)
{
	map(0x01800000, 0x01800003).r(FUNC(risc2500_state::disable_boot_rom_r));
	map(0x01000000, 0x01000003).rw(FUNC(risc2500_state::input_r), FUNC(risc2500_state::control_w));
	map(0x02000000, 0x0203ffff).r(FUNC(risc2500_state::rom_r));
}



/******************************************************************************
    Input Ports
******************************************************************************/

static INPUT_PORTS_START( risc2500 )
	PORT_START("IN.0")
	PORT_BIT(0x40, IP_ACTIVE_HIGH, IPT_KEYPAD) PORT_NAME("Pawn")     PORT_CODE(KEYCODE_1) PORT_CODE(KEYCODE_1_PAD)
	PORT_BIT(0x80, IP_ACTIVE_HIGH, IPT_KEYPAD) PORT_NAME("BACK")     PORT_CODE(KEYCODE_B) PORT_CODE(KEYCODE_BACKSPACE)

	PORT_START("IN.1")
	PORT_BIT(0x40, IP_ACTIVE_HIGH, IPT_KEYPAD) PORT_NAME("Knight")   PORT_CODE(KEYCODE_2) PORT_CODE(KEYCODE_2_PAD)
	PORT_BIT(0x80, IP_ACTIVE_HIGH, IPT_KEYPAD) PORT_NAME("ENTER")    PORT_CODE(KEYCODE_ENTER) PORT_CODE(KEYCODE_ENTER_PAD)

	PORT_START("IN.2")
	PORT_BIT(0x40, IP_ACTIVE_HIGH, IPT_KEYPAD) PORT_NAME("Bishop")   PORT_CODE(KEYCODE_3) PORT_CODE(KEYCODE_3_PAD)
	PORT_BIT(0x80, IP_ACTIVE_HIGH, IPT_KEYPAD) PORT_NAME("DOWN")     PORT_CODE(KEYCODE_DOWN)

	PORT_START("IN.3")
	PORT_BIT(0x40, IP_ACTIVE_HIGH, IPT_KEYPAD) PORT_NAME("Rook")     PORT_CODE(KEYCODE_4) PORT_CODE(KEYCODE_4_PAD)
	PORT_BIT(0x80, IP_ACTIVE_HIGH, IPT_KEYPAD) PORT_NAME("UP")       PORT_CODE(KEYCODE_UP)

	PORT_START("IN.4")
	PORT_BIT(0x40, IP_ACTIVE_HIGH, IPT_KEYPAD) PORT_NAME("Queen")    PORT_CODE(KEYCODE_5) PORT_CODE(KEYCODE_5_PAD)
	PORT_BIT(0x80, IP_ACTIVE_HIGH, IPT_KEYPAD) PORT_NAME("MENU")     PORT_CODE(KEYCODE_M)

	PORT_START("IN.5")
	PORT_BIT(0x40, IP_ACTIVE_HIGH, IPT_KEYPAD) PORT_NAME("King")     PORT_CODE(KEYCODE_6) PORT_CODE(KEYCODE_6_PAD)
	PORT_BIT(0x80, IP_ACTIVE_HIGH, IPT_KEYPAD) PORT_NAME("PLAY")     PORT_CODE(KEYCODE_L)

	PORT_START("IN.6")
	PORT_BIT(0x40, IP_ACTIVE_HIGH, IPT_KEYPAD) PORT_NAME("RIGHT")    PORT_CODE(KEYCODE_RIGHT)
	PORT_BIT(0x80, IP_ACTIVE_HIGH, IPT_KEYPAD) PORT_NAME("NEW GAME") PORT_CODE(KEYCODE_N)

	PORT_START("IN.7")
	PORT_BIT(0x40, IP_ACTIVE_HIGH, IPT_KEYPAD) PORT_NAME("LEFT")     PORT_CODE(KEYCODE_LEFT)
	PORT_BIT(0x80, IP_ACTIVE_HIGH, IPT_KEYPAD) PORT_NAME("OFF")      PORT_CODE(KEYCODE_O)

	PORT_START("RESET")
	PORT_BIT(0x01, IP_ACTIVE_HIGH, IPT_KEYPAD) PORT_NAME("ON")       PORT_CODE(KEYCODE_I) PORT_CHANGED_MEMBER(DEVICE_SELF, risc2500_state, on_button, 0)
	PORT_BIT(0x02, IP_ACTIVE_HIGH, IPT_KEYPAD) PORT_NAME("ACL")      PORT_CODE(KEYCODE_F1) PORT_CHANGED_MEMBER(DEVICE_SELF, risc2500_state, acl_button, 0)
INPUT_PORTS_END

static INPUT_PORTS_START( montreux ) // on/off buttons have different labels
	PORT_INCLUDE( risc2500 )

	PORT_MODIFY("IN.7")
	PORT_BIT(0x80, IP_ACTIVE_HIGH, IPT_KEYPAD) PORT_NAME("STOP")     PORT_CODE(KEYCODE_S)

	PORT_MODIFY("RESET")
	PORT_BIT(0x01, IP_ACTIVE_HIGH, IPT_KEYPAD) PORT_NAME("GO")       PORT_CODE(KEYCODE_G) PORT_CHANGED_MEMBER(DEVICE_SELF, risc2500_state, on_button, 0)
INPUT_PORTS_END



/******************************************************************************
    Machine Configs
******************************************************************************/

void risc2500_state::risc2500(machine_config &config)
{
	/* basic machine hardware */
	ARM(config, m_maincpu, 28.322_MHz_XTAL / 2);
	m_maincpu->set_addrmap(AS_PROGRAM, &risc2500_state::risc2500_mem);
	m_maincpu->set_copro_type(arm_cpu_device::copro_type::VL86C020);

	const attotime irq_period = attotime::from_hz(32.768_kHz_XTAL / 128); // 256Hz
	m_maincpu->set_periodic_int(FUNC(risc2500_state::irq1_line_assert), irq_period);

	TIMER(config, "disable_bootrom").configure_generic(FUNC(risc2500_state::disable_bootrom));

	RAM(config, m_ram).set_extra_options("128K, 256K, 512K, 1M, 2M");
	m_ram->set_default_size("128K");
	m_ram->set_default_value(0);

	NVRAM(config, "nvram", nvram_device::DEFAULT_NONE);

	SENSORBOARD(config, m_board);
	m_board->set_type(sensorboard_device::BUTTONS);
	m_board->init_cb().set(m_board, FUNC(sensorboard_device::preset_chess));
	m_board->set_delay(attotime::from_msec(100));
	m_board->set_nvram_enable(true);

	/* video hardware */
	screen_device &screen(SCREEN(config, "screen", SCREEN_TYPE_LCD));
	screen.set_refresh_hz(60);
	screen.set_vblank_time(ATTOSECONDS_IN_USEC(2500)); /* not accurate */
	screen.set_size(12*6+1, 7+2);
	screen.set_visarea_full();
	screen.set_screen_update(m_lcdc, FUNC(sed1520_device::screen_update));
	screen.set_palette("palette");

	config.set_default_layout(layout_saitek_risc2500);

	PALETTE(config, "palette", FUNC(risc2500_state::lcd_palette), 3);

	SED1520(config, m_lcdc);
	m_lcdc->set_screen_update_cb(FUNC(risc2500_state::screen_update_cb));

	/* sound hardware */
	SPEAKER(config, "mono").front_center();
	static const double speaker_levels[4] = { 0.0, 1.0, -1.0, 0.0 };
	SPEAKER_SOUND(config, m_speaker).add_route(ALL_OUTPUTS, "mono", 0.25);
	m_speaker->set_levels(4, speaker_levels);
}

void risc2500_state::montreux(machine_config &config)
{
	risc2500(config);
	config.set_default_layout(layout_mephisto_montreux);
}



/******************************************************************************
    ROM Definitions
******************************************************************************/

ROM_START( risc2500 )
	ROM_REGION( 0x40000, "maincpu", ROMREGION_ERASE00 )
	ROM_LOAD("risc2500_v.1.04.u7", 0x000000, 0x020000, CRC(84a06178) SHA1(66f4d9f53de6da865a3ebb4af1d6a3e245c59a3c) ) // M27C1001
ROM_END

ROM_START( risc2500a )
	ROM_REGION( 0x40000, "maincpu", ROMREGION_ERASE00 )
	ROM_LOAD("risc2500_v.1.03.u7", 0x000000, 0x020000, CRC(7a707e82) SHA1(87187fa58117a442f3abd30092cfcc2a4d7c7efc) )
ROM_END

ROM_START( montreux ) // v1.00
	ROM_REGION( 0x40000, "maincpu", 0 )
	ROM_LOAD("rt17b_103_u_7.u7", 0x000000, 0x040000, CRC(db374cf3) SHA1(44dd60d56779084326c3dfb41d2137ebf0b4e0ac) ) // 27C020-15
ROM_END

} // anonymous namespace



/******************************************************************************
    Drivers
******************************************************************************/

//    YEAR  NAME       PARENT    COMPAT  MACHINE   INPUT     CLASS           INIT        COMPANY, FULLNAME, FLAGS
CONS( 1992, risc2500,  0,        0,      risc2500, risc2500, risc2500_state, empty_init, "Saitek / Tasc", "Kasparov RISC 2500 (v1.04)", MACHINE_SUPPORTS_SAVE | MACHINE_IMPERFECT_TIMING | MACHINE_CLICKABLE_ARTWORK )
CONS( 1992, risc2500a, risc2500, 0,      risc2500, risc2500, risc2500_state, empty_init, "Saitek / Tasc", "Kasparov RISC 2500 (v1.03)", MACHINE_SUPPORTS_SAVE | MACHINE_IMPERFECT_TIMING | MACHINE_CLICKABLE_ARTWORK )

CONS( 1995, montreux,  0,        0,      montreux, montreux, risc2500_state, empty_init, "Saitek / Tasc", "Mephisto Montreux", MACHINE_SUPPORTS_SAVE | MACHINE_IMPERFECT_TIMING | MACHINE_CLICKABLE_ARTWORK ) // after Saitek bought Hegener + Glaser<|MERGE_RESOLUTION|>--- conflicted
+++ resolved
@@ -324,9 +324,6 @@
 		s64 diff = m_maincpu->total_cycles() - m_prev_cycle;
 		u32 pc = m_maincpu->pc();
 
-<<<<<<< HEAD
-	m_boot_rom_disable_timer = timer_alloc(*this, FUNC(risc2500_state::disable_boot_rom));
-=======
 		if (diff > 0)
 		{
 			static constexpr int arm_branch_cycles = 3;
@@ -339,7 +336,6 @@
 			else
 				m_maincpu->adjust_icount(divider);
 		}
->>>>>>> 68a2d05d
 
 		m_prev_cycle = m_maincpu->total_cycles();
 		m_prev_pc = pc;
