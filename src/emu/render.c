--- conflicted
+++ resolved
@@ -52,9 +52,6 @@
 //**************************************************************************
 //  CONSTANTS
 //**************************************************************************
-
-#define MINIMUM_TARGET_WIDTH	320
-#define MINIMUM_TARGET_HEIGHT	240
 
 #define INTERNAL_FLAG_CHAR      0x00000001
 
@@ -1242,16 +1239,11 @@
 					? rectangle(0, 639, 0, 479)	// use a hard-coded default visible area for vector screens
 					: screen->visible_area();
 
-<<<<<<< HEAD
-				// we want to bump up the visible area so that we have a more usable menubar
-				INT32 factor = (INT32) ceil(MAX((float)MINIMUM_TARGET_WIDTH / visarea.width(), (float)MINIMUM_TARGET_HEIGHT / visarea.height()));
-=======
 				// is our visible area too small?  if so, we need to bump up the size
 				float minimum_width = m_manager.machine().options().minimum_width();
 				float minimum_height = m_manager.machine().options().minimum_height();
 				INT32 factor = (INT32) ceil(MAX(minimum_width / visarea.width(), minimum_height / visarea.height()));
 				factor = MAX(factor, 1);
->>>>>>> 4b7c39ba
 				visarea.min_x *= factor;
 				visarea.min_y *= factor;
 				visarea.max_x *= factor;
