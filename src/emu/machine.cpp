--- conflicted
+++ resolved
@@ -846,18 +846,9 @@
 			popmessage("Error: Unable to %s state due to illegal registrations. See error.log for details.", opname);
 			break;
 
-<<<<<<< HEAD
 		case STATERR_INVALID_HEADER:
 			popmessage("Error: Unable to %s state due to an invalid header. Make sure the save state is correct for this machine.", opname);
 			break;
-=======
-			// open the file
-			emu_file file(m_saveload_searchpath ? m_saveload_searchpath : "", openflags);
-			auto const filerr = file.open(m_saveload_pending_file);
-			if (!filerr)
-			{
-				const char *const opnamed = (m_saveload_schedule == saveload_schedule::LOAD) ? "loaded" : "saved";
->>>>>>> a99d2f32
 
 		case STATERR_READ_ERROR:
 			popmessage("Error: Unable to %s state due to a read error (file is likely corrupt).", opname);
@@ -867,21 +858,9 @@
 			popmessage("Error: Unable to %s state due to a write error. Verify there is enough disk space.", opname);
 			break;
 
-<<<<<<< HEAD
 		case STATERR_NONE:
 			if (!(m_system.flags & MACHINE_SUPPORTS_SAVE))
 				popmessage("State successfully %s.\nWarning: Save states are not officially supported for this machine.", opnamed);
-=======
-				// close and perhaps delete the file
-				if (saverr != STATERR_NONE && m_saveload_schedule == saveload_schedule::SAVE)
-					file.remove_on_close();
-			}
-			else if ((openflags == OPEN_FLAG_READ) && (std::errc::no_such_file_or_directory == filerr))
-			{
-				// attempt to load a non-existent savestate, report empty slot
-				popmessage("Error: No savestate file to load.", opname);
-			}
->>>>>>> a99d2f32
 			else
 				popmessage("State successfully %s.", opnamed);
 			break;
@@ -895,7 +874,7 @@
 		if (saverr != STATERR_NONE && !load)
 			file.remove_on_close();
 	}
-	else if (openflags == OPEN_FLAG_READ && filerr == osd_file::error::NOT_FOUND)
+	else if (openflags == OPEN_FLAG_READ && filerr == std::errc::no_such_file_or_directory)
 	{
 		// attempt to load a non-existent savestate, report empty slot
 		popmessage("Error: No savestate file to load.", opname);
