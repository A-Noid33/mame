--- conflicted
+++ resolved
@@ -1432,168 +1432,8 @@
 
 UINT32 ui_manager::handler_ingame(running_machine &machine, render_container *container, UINT32 state)
 {
-<<<<<<< HEAD
 	return machine.ui().handler_ingame_method(container, state);
 }
-=======
-	bool is_paused = machine.paused();
-
-	// first draw the FPS counter 
-	if (machine.ui().show_fps_counter())
-	{
-		astring tempstring;
-		machine.ui().draw_text_full(container, machine.video().speed_text(tempstring), 0.0f, 0.0f, 1.0f,
-					JUSTIFY_RIGHT, WRAP_WORD, DRAW_OPAQUE, ARGB_WHITE, ARGB_BLACK, NULL, NULL);
-	}
-
-	// draw the profiler if visible 
-	if (machine.ui().show_profiler())
-	{
-		const char *text = g_profiler.text(machine);
-		machine.ui().draw_text_full(container, text, 0.0f, 0.0f, 1.0f, JUSTIFY_LEFT, WRAP_WORD, DRAW_OPAQUE, ARGB_WHITE, ARGB_BLACK, NULL, NULL);
-	}
-
-	// if we're single-stepping, pause now 
-	if (machine.ui().single_step())
-	{
-		machine.pause();
-		machine.ui().set_single_step(false);
-	}
-
-	// determine if we should disable the rest of the UI 
-	bool ui_disabled = (machine.ioport().has_keyboard() && !machine.ui_active());
-
-	// is ScrLk UI toggling applicable here? 
-	if (machine.ioport().has_keyboard())
-	{
-		// are we toggling the UI with ScrLk? 
-		if (ui_input_pressed(machine, IPT_UI_TOGGLE_UI))
-		{
-			// toggle the UI 
-			machine.set_ui_active(!machine.ui_active());
-
-			// display a popup indicating the new status 
-			if (machine.ui_active())
-			{
-				machine.ui().popup_time(2, "%s\n%s\n%s\n%s\n%s\n%s\n",
-					"Keyboard Emulation Status",
-					"-------------------------",
-					"Mode: PARTIAL Emulation",
-					"UI:   Enabled",
-					"-------------------------",
-					"**Use ScrLock to toggle**");
-			}
-			else
-			{
-				machine.ui().popup_time(2, "%s\n%s\n%s\n%s\n%s\n%s\n",
-					"Keyboard Emulation Status",
-					"-------------------------",
-					"Mode: FULL Emulation",
-					"UI:   Disabled",
-					"-------------------------",
-					"**Use ScrLock to toggle**");
-			}
-		}
-	}
-
-	// is the natural keyboard enabled? 
-	if (machine.ui().use_natural_keyboard() && (machine.phase() == MACHINE_PHASE_RUNNING))
-		machine.ui().process_natural_keyboard();
-
-	if (!ui_disabled)
-	{
-		// paste command 
-		if (ui_input_pressed(machine, IPT_UI_PASTE))
-			machine.ui().paste();
-	}
-
-	machine.ui().image_handler_ingame();
-
-	if (ui_disabled) return ui_disabled;
-
-	if (ui_input_pressed(machine, IPT_UI_CANCEL))
-	{
-		machine.ui().request_quit();
-		return 0;
-	}
-
-	// turn on menus if requested 
-	if (ui_input_pressed(machine, IPT_UI_CONFIGURE))
-		return machine.ui().set_handler(ui_menu::ui_handler, 0);
-
-	// if the on-screen display isn't up and the user has toggled it, turn it on 
-	if ((machine.debug_flags & DEBUG_FLAG_ENABLED) == 0 && ui_input_pressed(machine, IPT_UI_ON_SCREEN_DISPLAY))
-		return machine.ui().set_handler(ui_menu_sliders::ui_handler, 1);
-
-	// handle a reset request 
-	if (ui_input_pressed(machine, IPT_UI_RESET_MACHINE))
-		machine.schedule_hard_reset();
-	if (ui_input_pressed(machine, IPT_UI_SOFT_RESET))
-		machine.schedule_soft_reset();
-
-	// handle a request to display graphics/palette 
-	if (ui_input_pressed(machine, IPT_UI_SHOW_GFX))
-	{
-		if (!is_paused)
-			machine.pause();
-		return machine.ui().set_handler(ui_gfx_ui_handler, is_paused);
-	}
-
-	// handle a save state request 
-	if (ui_input_pressed(machine, IPT_UI_SAVE_STATE))
-	{
-		machine.pause();
-		return machine.ui().set_handler(handler_load_save, LOADSAVE_SAVE);
-	}
-
-	// handle a load state request 
-	if (ui_input_pressed(machine, IPT_UI_LOAD_STATE))
-	{
-		machine.pause();
-		return machine.ui().set_handler(handler_load_save, LOADSAVE_LOAD);
-	}
-
-	// handle a save snapshot request 
-	if (ui_input_pressed(machine, IPT_UI_SNAPSHOT))
-		machine.video().save_active_screen_snapshots();
-
-	// toggle pause 
-	if (ui_input_pressed(machine, IPT_UI_PAUSE))
-	{
-		// with a shift key, it is single step 
-		if (is_paused && (machine.input().code_pressed(KEYCODE_LSHIFT) || machine.input().code_pressed(KEYCODE_RSHIFT)))
-		{
-			machine.ui().set_single_step(true);
-			machine.resume();
-		}
-		else
-			machine.toggle_pause();
-	}
-
-	// handle a toggle cheats request 
-	if (ui_input_pressed(machine, IPT_UI_TOGGLE_CHEAT))
-		machine.cheat().set_enable(!machine.cheat().enabled());
-
-	// toggle movie recording 
-	if (ui_input_pressed(machine, IPT_UI_RECORD_MOVIE))
-		machine.video().toggle_record_movie();
-
-	// toggle profiler display 
-	if (ui_input_pressed(machine, IPT_UI_SHOW_PROFILER))
-		machine.ui().set_show_profiler(!machine.ui().show_profiler());
-
-	// toggle FPS display 
-	if (ui_input_pressed(machine, IPT_UI_SHOW_FPS))
-		machine.ui().set_show_fps(!machine.ui().show_fps());
-
-	// increment frameskip? 
-	if (ui_input_pressed(machine, IPT_UI_FRAMESKIP_INC))
-		machine.ui().increase_frameskip();
-
-	// decrement frameskip? 
-	if (ui_input_pressed(machine, IPT_UI_FRAMESKIP_DEC))
-		machine.ui().decrease_frameskip();
->>>>>>> a2ff7cf2
 
 
 //-------------------------------------------------
